--- conflicted
+++ resolved
@@ -6,11 +6,7 @@
         args: ["--line-length=100"]
   - repo: https://github.com/astral-sh/ruff-pre-commit
   # Ruff
-<<<<<<< HEAD
-    rev: v0.6.5
-=======
     rev: v0.6.6
->>>>>>> 599ecb66
     hooks:
       - id: ruff
         args: ["--fix"]
