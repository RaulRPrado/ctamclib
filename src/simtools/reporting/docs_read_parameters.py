#!/usr/bin/python3

r"""Class to read and manage relevant model parameters for a given telescope model."""

import logging
import os
from pathlib import Path

from simtools.utils import names


class ReadParameters:
    """Read and manage model parameter data."""

    def __init__(self, telescope_model, output_path):
        """Initialise class with a telescope model."""
        self._logger = logging.getLogger(__name__)
        self.telescope_model = telescope_model
        self.output_path = output_path

    def _convert_to_md(self, input_file):
        """
        Convert a '.dat' or '.ecsv' file to a Markdown file, preserving formatting.

        Parameters
        ----------
        input_file: Path, str
           Simulation data file (in '.dat' or '.ecsv' format).

        Returns
        -------
        - Path to the created Markdown file.
        """
        input_file = Path(input_file)
        output_data_path = Path(self.output_path, "data_files")
        output_data_path.mkdir(parents=True, exist_ok=True)
        output_file = output_data_path / Path(input_file.stem + ".md")

        with (
            input_file.open("r", encoding="utf-8") as infile,
            output_file.open("w", encoding="utf-8") as outfile,
        ):

            outfile.write(f"# {input_file}")
            outfile.write("```\n")
            file_contents = infile.read()
            outfile.write(file_contents)
            outfile.write("\n")
            outfile.write("```")

        return output_file

    def get_all_parameter_descriptions(self):
        """
        Get descriptions for all model parameters.

        Returns
        -------
            tuple: A tuple containing two dictionaries:
                - parameter_description: Maps parameter names to their descriptions.
                - short_description: Maps parameter names to their short descriptions.
                - inst_class: Maps parameter names to their respective class.
        """
        parameter_description, short_description, inst_class = {}, {}, {}

        for instrument_class in names.instrument_classes("telescope"):
            for parameter, details in names.load_model_parameters(instrument_class).items():
                parameter_description[parameter] = details.get("description")
                short_description[parameter] = details.get("short_description")
                inst_class[parameter] = instrument_class

        return parameter_description, short_description, inst_class

    def get_telescope_parameter_data(self):
        """
        Get model parameter data.

        Returns
        -------
            list: A list of lists containing parameter names, values with units,
                  descriptions, and short descriptions.
        """
        parameter_descriptions = self.get_all_parameter_descriptions()
        self.telescope_model.export_model_files()

        data = []
<<<<<<< HEAD
        for parameter in parameter_descriptions[0]:
            if not self.telescope_model.has_parameter(parameter):
                continue
=======
        output_folder = io_handler.IOHandler().get_output_directory()

        for parameter in parameter_names:

            if self.telescope_model.has_parameter(parameter):
                value = self.telescope_model.get_parameter_value_with_unit(parameter)
                if isinstance(value, list):
                    value = ", ".join(str(q) for q in value)

                elif isinstance(value, str) and value.endswith((".dat", ".ecsv")):
                    try:
                        subprocess.run(
                            [
                                "python3",
                                "-m",
                                "simtools.applications.db_get_file_from_db",
                                "--file_name",
                                value,
                            ],
                            capture_output=True,
                            text=True,
                            check=True,
                        )

                        input_filename = os.path.join(output_folder, os.path.basename(value))
                        self._convert_to_md(input_filename)
                        value = f"[{os.path.basename(value)}](./data_files/{value})"

                    except FileNotFoundError:
                        value = f"File not found: {value}"
>>>>>>> ca852f0b

            value = self.telescope_model.get_parameter_value_with_unit(parameter)
            if self.telescope_model.get_parameter_file_flag(parameter) and value:
                try:
                    input_file_name = self.telescope_model.config_file_directory / Path(value)
                    output_file_name = self._convert_to_md(input_file_name)
                    value = f"[{os.path.basename(value)}]({output_file_name.as_posix()})"
                except FileNotFoundError:
                    value = f"File not found: {value}"
            elif isinstance(value, list):
                value = ", ".join(str(q) for q in value)
            else:
                value = str(value)

            description = parameter_descriptions[0].get(parameter)
            short_description = parameter_descriptions[1].get(parameter, description)
            inst_class = parameter_descriptions[2].get(parameter)
            data.append([inst_class, parameter, value, short_description])

        return data<|MERGE_RESOLUTION|>--- conflicted
+++ resolved
@@ -84,43 +84,10 @@
         self.telescope_model.export_model_files()
 
         data = []
-<<<<<<< HEAD
+
         for parameter in parameter_descriptions[0]:
             if not self.telescope_model.has_parameter(parameter):
                 continue
-=======
-        output_folder = io_handler.IOHandler().get_output_directory()
-
-        for parameter in parameter_names:
-
-            if self.telescope_model.has_parameter(parameter):
-                value = self.telescope_model.get_parameter_value_with_unit(parameter)
-                if isinstance(value, list):
-                    value = ", ".join(str(q) for q in value)
-
-                elif isinstance(value, str) and value.endswith((".dat", ".ecsv")):
-                    try:
-                        subprocess.run(
-                            [
-                                "python3",
-                                "-m",
-                                "simtools.applications.db_get_file_from_db",
-                                "--file_name",
-                                value,
-                            ],
-                            capture_output=True,
-                            text=True,
-                            check=True,
-                        )
-
-                        input_filename = os.path.join(output_folder, os.path.basename(value))
-                        self._convert_to_md(input_filename)
-                        value = f"[{os.path.basename(value)}](./data_files/{value})"
-
-                    except FileNotFoundError:
-                        value = f"File not found: {value}"
->>>>>>> ca852f0b
-
             value = self.telescope_model.get_parameter_value_with_unit(parameter)
             if self.telescope_model.get_parameter_file_flag(parameter) and value:
                 try:
