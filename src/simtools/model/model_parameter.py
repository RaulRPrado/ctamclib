#!/usr/bin/python3
"""Base class for simulation model parameters."""

import logging
import shutil
from copy import copy

import astropy.units as u
from astropy.table import Table

import simtools.utils.general as gen
from simtools.db import db_handler
from simtools.io_operations import io_handler
from simtools.simtel import simtel_table_reader
from simtools.simtel.simtel_config_writer import SimtelConfigWriter
from simtools.utils import names

__all__ = ["InvalidModelParameterError", "ModelParameter"]


class InvalidModelParameterError(Exception):
    """Exception for invalid model parameter."""


class ModelParameter:
    """
    Base class for simulation model parameters.

    Provides methods to read and manipulate parameters from DB.

    Parameters
    ----------
    db: DatabaseHandler
        Database handler.
    model_version: str
        Version of the model (ex. 5.0.0).
    site: str
        Site name (e.g., South or North).
    array_element_name: str
        Array element name (e.g., LSTN-01, LSTN-design, ILLN-01).
    collection: str
        instrument class (e.g. telescopes, calibration_devices)
        as stored under collection in the DB.
    mongo_db_config: dict
        MongoDB configuration.
    label: str
        Instance label. Important for output file naming.

    """

    def __init__(
        self,
        mongo_db_config,
        model_version,
        site=None,
        array_element_name=None,
        collection="telescopes",
        db=None,
        label=None,
    ):
        self._logger = logging.getLogger(__name__)
        self._extra_label = None
        self.io_handler = io_handler.IOHandler()
        self.db = (
            db if db is not None else db_handler.DatabaseHandler(mongo_db_config=mongo_db_config)
        )

        self._parameters = {}
        self._simulation_config_parameters = {"corsika": {}, "simtel": {}}
        self.collection = collection
        self.label = label
        self.model_version = model_version
        self.site = names.validate_site_name(site) if site is not None else None
        self.name = (
            names.validate_array_element_name(array_element_name)
            if array_element_name is not None
            else None
        )
        self._config_file_directory = None
        self._config_file_path = None
        self._load_parameters_from_db()

        self.simtel_config_writer = None
        self._added_parameter_files = None
        self._is_config_file_up_to_date = False
        self._is_exported_model_files_up_to_date = False

    def _get_parameter_dict(self, par_name):
        """
        Get model parameter dictionary as stored in the DB.

        No conversion to values are applied for the use in simtools
        (e.g., no conversion from the string representation of lists
        to lists).

        Parameters
        ----------
        par_name: str
            Name of the parameter.

        Returns
        -------
        dict
            Dictionary with complete DB entry for the given parameter.

        Raises
        ------
        InvalidModelParameterError
            If par_name does not match any parameter in this model.
        """
        try:
            return self._parameters[par_name]
        except (KeyError, ValueError) as e:
            msg = f"Parameter {par_name} was not found in the model {self.name}, {self.site}."
            self._logger.error(msg)
            raise InvalidModelParameterError(msg) from e

    def get_parameter_value(self, par_name, parameter_dict=None):
        """
        Get the value of a model parameter.

        List of values stored in strings are returns as lists, so that no knowledge
        of the database structure is needed when accessing the model parameters.

        Parameters
        ----------
        par_name: str
            Name of the parameter.
        parameter_dict: dict
            Dictionary with complete DB entry for the given parameter
            (including the 'value', 'units' fields).

        Returns
        -------
        Value of the parameter.

        Raises
        ------
        KeyError
            If par_name does not match any parameter in this model.
        """
        parameter_dict = parameter_dict if parameter_dict else self._get_parameter_dict(par_name)
        try:
            _parameter = parameter_dict["value"]
        except KeyError as exc:
            self._logger.error(f"Parameter {par_name} does not have a value")
            raise exc
        if isinstance(_parameter, str):
            _is_float = False
            try:
                _is_float = self.get_parameter_type(par_name).startswith("float")
            except (InvalidModelParameterError, TypeError):  # float - in case we don't know
                _is_float = True
            _parameter = gen.convert_string_to_list(_parameter, is_float=_is_float)
            _parameter = _parameter if len(_parameter) > 1 else _parameter[0]

        return _parameter

    def get_parameter_value_with_unit(self, par_name):
        """
        Get the value of an existing parameter of the model as an Astropy Quantity with its unit.

        Parameters
        ----------
        par_name: str
            Name of the parameter.

        Returns
        -------
        Astropy quantity with the value of the parameter multiplied by its unit.
        If no unit is provided in the model, the value is returned without a unit.

        """
        _parameter = self._get_parameter_dict(par_name)
        _value = self.get_parameter_value(par_name, _parameter)

        try:
            if isinstance(_parameter.get("unit"), str):
                _unit = [item.strip() for item in _parameter.get("unit").split(",")]
            else:
                _unit = _parameter.get("unit")

            # if there is only one value or the values share one unit
            if (isinstance(_value, (int | float))) or (len(_value) > len(_unit)):
                return _value * u.Unit(_unit[0])

            # entries with 'null' units should be returned as dimensionless
            _astropy_units = [
                u.Unit(item) if item != "null" else u.dimensionless_unscaled for item in _unit
            ]

            return [_value[i] * _astropy_units[i] for i in range(len(_value))]

        except (KeyError, TypeError, AttributeError) as exc:
            self._logger.debug(f"{exc} encountered, returning only value without units.")
            return _value  # if unit is NoneType

    def get_parameter_type(self, par_name):
        """
        Get the type of existing parameter of the model (value of 'type' field of DB entry).

        Parameters
        ----------
        par_name: str
            Name of the parameter.

        Returns
        -------
        str or None
            type of the parameter (None if no type is defined)

        """
        parameter_dict = self._get_parameter_dict(par_name)
        try:
            return parameter_dict["type"]
        except KeyError:
            self._logger.debug(f"Parameter {par_name} does not have a type.")
        return None

    def get_parameter_file_flag(self, par_name):
        """
        Get value of parameter file flag of this database entry (boolean 'file' field of DB entry).

        Parameters
        ----------
        par_name: str
            Name of the parameter.

        Returns
        -------
        bool
            True if file flag is set.

        """
        parameter_dict = self._get_parameter_dict(par_name)
        try:
            return parameter_dict["file"]
        except KeyError:
            self._logger.debug(f"Parameter {par_name} does not have a file associated with it.")
        return False

<<<<<<< HEAD
    @property
    def derived(self):
        """Load the derived values and export them if the class instance hasn't done it yet."""
        if self._derived is None:
            self._load_derived_values()
            self._export_derived_files()
        return self._derived

    def _load_derived_values(self):
        """Load derived values from the DB."""
        self._logger.debug("Reading derived values from DB")
        self._derived = self.db.get_derived_values(
            self.site,
            self.name,
            self.model_version,
        )

    def _export_derived_files(self):
        """Write to disk a file from the derived values DB."""
        for par_now in self.derived.values():
            if par_now.get("File") or par_now.get("file"):
                self.db.export_file_db(
                    db_name=self.db.DB_DERIVED_VALUES,
                    dest=self.config_file_directory,
                    file_name=(par_now.get("value") or par_now.get("Value")),
                )

    def has_parameter(self, par_name):
        """Check whether a parameter exists in the model or not.

        Parameters
        ----------
        par_name : str
            Name of the parameter.

        Returns
        -------
        bool
            True if parameter exists in the model.
        """
        return par_name in self._parameters

=======
>>>>>>> 9393148e
    def print_parameters(self):
        """Print parameters and their values for debugging purposes."""
        for par in self._parameters:
            print(f"{par} = {self.get_parameter_value(par)}")

    def _set_config_file_directory_and_name(self):
        """Set and create the directory and the name of the config file."""
        if self.name is None and self.site is None:
            return

        self._config_file_directory = self.io_handler.get_output_directory(
            label=self.label, sub_dir="model"
        )

        # Setting file name and the location
        config_file_name = names.simtel_config_file_name(
            self.site,
            self.model_version,
            telescope_model_name=self.name,
            label=self.label,
            extra_label=self._extra_label,
        )
        self._config_file_path = self.config_file_directory.joinpath(config_file_name)

        self._logger.debug(f"Config file path: {self._config_file_path}")

    def get_simulation_software_parameters(self, simulation_software):
        """
        Get simulation software parameters.

        Parameters
        ----------
        simulation_software: str
            Simulation software name.

        Returns
        -------
        dict
            Simulation software parameters.
        """
        return self._simulation_config_parameters.get(simulation_software)

    def _load_simulation_software_parameter(self):
        """Read simulation software parameters from DB."""
        for simulation_software in self._simulation_config_parameters:
            try:
                self._simulation_config_parameters[simulation_software] = (
                    self.db.get_simulation_configuration_parameters(
                        site=self.site,
                        array_element_name=self.name,
                        model_version=self.model_version,
                        simulation_software=simulation_software,
                    )
                )
            except ValueError as exc:
                self._logger.warning(
                    f"No {simulation_software} parameters found for "
                    f"{self.site}, {self.name} (model version {self.model_version}). "
                    f" (Query {exc})"
                )

    def _load_parameters_from_db(self):
        """Read parameters from DB and store them in _parameters."""
        if self.db is None:
            return

        if self.name is not None:
            self._parameters = self.db.get_model_parameters(
                self.site, self.name, self.model_version, self.collection
            )

        if self.site is not None:
            self._parameters.update(
                self.db.get_model_parameters(
                    self.site,
                    None,
                    self.model_version,
                    "sites",
                )
            )
        self._load_simulation_software_parameter()

    def set_extra_label(self, extra_label):
        """
        Set an extra label for the name of the config file.

        Notes
        -----
        The config file directory name is not affected by the extra label. Only the file name is \
        changed. This is important for the ArrayModel class to export multiple config files in the\
        same directory.

        Parameters
        ----------
        extra_label: str
            Extra label to be appended to the original label.
        """
        self._extra_label = extra_label
        self._set_config_file_directory_and_name()

    @property
    def extra_label(self):
        """Return the extra label if defined, if not return ''."""
        return self._extra_label if self._extra_label is not None else ""

    def get_simtel_parameters(self, parameters=None):
        """
        Get simtel parameters as name and value pairs.

        Parameters
        ----------
        parameters: dict
            Parameters (simtools) to be renamed (if necessary)

        Returns
        -------
        dict
            simtel parameters as dict (sorted by parameter names)

        """
        if parameters is None:
            parameters = self._parameters

        _simtel_parameter_value = {}
        for key in parameters:
            _par_name = names.get_simulation_software_name_from_parameter_name(
                key, simulation_software="sim_telarray"
            )
            if _par_name is not None:
                _simtel_parameter_value[_par_name] = parameters[key].get("value")
        return dict(sorted(_simtel_parameter_value.items()))

    def change_parameter(self, par_name, value):
        """
        Change the value of an existing parameter.

        This function does not modify the  DB, it affects only the current instance.

        Parameters
        ----------
        par_name: str
            Name of the parameter.
        value:
            Value of the parameter.

        Raises
        ------
        InvalidModelParameterError
            If the parameter to be changed does not exist in this model.
        """
        if par_name not in self._parameters:
            msg = f"Parameter {par_name} not in the model"
            self._logger.error(msg)
            raise InvalidModelParameterError(msg)

        if isinstance(value, str):
            value = gen.convert_string_to_list(value)

        if not gen.validate_data_type(
            reference_dtype=self.get_parameter_type(par_name),
            value=value,
            dtype=None,
            allow_subtypes=True,
        ):
            raise ValueError(
                f"Could not cast {value} of type {type(value)} "
                f"to {self.get_parameter_type(par_name)}."
            )

        self._logger.debug(
            f"Changing parameter {par_name} "
            f"from {self.get_parameter_value(par_name)} to {value}"
        )
        self._parameters[par_name]["value"] = value

        # In case parameter is a file, the model files will be outdated
        if self.get_parameter_file_flag(par_name):
            self._is_exported_model_files_up_to_date = False

        self._is_config_file_up_to_date = False

    def change_multiple_parameters_from_file(self, file_name):
        """
        Change values of multiple existing parameters in the model from a file.

        This function does not modify the DB, it affects only the current instance.
        This feature is intended for developers and lacks validation.

        Parameters
        ----------
        file_name: str
            File containing the parameters to be changed.
        """
        self._logger.warning(
            "Changing multiple parameters from file is a feature for developers."
            "Insufficient validation of parameters."
        )
        self._logger.debug(f"Changing parameters from file {file_name}")
        self.change_multiple_parameters(**gen.collect_data_from_file(file_name=file_name))

    def change_multiple_parameters(self, **kwargs):
        """
        Change the value of multiple existing parameters in the model.

        This function does not modify the DB, it affects only the current instance.

        Parameters
        ----------
        **kwargs
            Parameters should be passed as parameter_name=value.

        """
        for par, value in kwargs.items():
            if par in self._parameters:
                self.change_parameter(par, value)

        self._is_config_file_up_to_date = False

    def export_parameter_file(self, par_name, file_path):
        """
        Export a file to the config file directory.

        Parameters
        ----------
        par_name: str
            Name of the parameter.
        file_path: str
            Path of the file to be added to the config file directory.
        """
        if self._added_parameter_files is None:
            self._added_parameter_files = []
        self._added_parameter_files.append(par_name)
        shutil.copy(file_path, self.config_file_directory)

    def export_model_files(self):
        """Export the model files into the config file directory."""
        # Removing parameter files added manually (which are not in DB)
        pars_from_db = copy(self._parameters)
        if self._added_parameter_files is not None:
            for par in self._added_parameter_files:
                pars_from_db.pop(par)

        self.db.export_model_files(parameters=pars_from_db, dest=self.config_file_directory)
        self._is_exported_model_files_up_to_date = True

    def get_model_file_as_table(self, par_name):
        """
        Return tabular data from file as astropy table.

        Parameters
        ----------
        par_name: str
            Name of the parameter.

        Returns
        -------
        Table
            Astropy table.
        """
        _par_entry = {}
        try:
            _par_entry[par_name] = self._parameters[par_name]
        except KeyError as exc:
            raise ValueError(f"Parameter {par_name} not found in the model.") from exc
        self.db.export_model_files(parameters=_par_entry, dest=self.config_file_directory)
        if _par_entry[par_name]["value"].endswith("ecsv"):
            return Table.read(
                self.config_file_directory.joinpath(_par_entry[par_name]["value"]),
                format="ascii.ecsv",
            )
        return simtel_table_reader.read_simtel_table(
            par_name, self.config_file_directory.joinpath(_par_entry[par_name]["value"])
        )

    def export_config_file(self):
        """Export the config file used by sim_telarray."""
        # Exporting model file
        if not self._is_exported_model_files_up_to_date:
            self.export_model_files()

        # Using SimtelConfigWriter to write the config file.
        self._load_simtel_config_writer()
        self.simtel_config_writer.write_telescope_config_file(
            config_file_path=self.config_file_path,
            parameters=self.get_simtel_parameters(parameters=self._parameters),
            config_parameters=self.get_simtel_parameters(
                parameters=self._simulation_config_parameters["simtel"]
            ),
        )

    @property
    def config_file_directory(self):
        """Directory for configure files. Configure, if necessary."""
        if self._config_file_directory is None:
            self._set_config_file_directory_and_name()
        return self._config_file_directory

    @property
    def config_file_path(self):
        """Path of the config file. Configure, if necessary."""
        if self._config_file_path is None:
            self._set_config_file_directory_and_name()
        return self._config_file_path

    def get_config_file(self, no_export=False):
        """
        Get the path of the config file for sim_telarray.

        The config file is produced if the file is not up to date.

        Parameters
        ----------
        no_export: bool
            Turn it on if you do not want the file to be exported.

        Returns
        -------
        Path
            Path of the exported config file for sim_telarray.
        """
        if not self._is_config_file_up_to_date and not no_export:
            self.export_config_file()
        return self.config_file_path

    def _load_simtel_config_writer(self):
        """Load the SimtelConfigWriter object."""
        if self.simtel_config_writer is None:
            self.simtel_config_writer = SimtelConfigWriter(
                site=self.site,
                telescope_model_name=self.name,
                model_version=self.model_version,
                label=self.label,
            )

    def export_nsb_spectrum_to_telescope_altitude_correction_file(self, model_directory):
        """
        Export the NSB spectrum to the telescope altitude correction file.

        This method is needed because testeff corrects the NSB spectrum from the original altitude
        used in the Benn & Ellison model to the telescope altitude.
        This is done internally in testeff, but the NSB spectrum is not written out to the model
        directory. This method allows to export it explicitly.

        Parameters
        ----------
        model_directory: Path
            Model directory to export the file to.
        """
        self.db.export_model_files(
            parameters={
                "nsb_spectrum_at_2200m": {
                    "value": self._simulation_config_parameters["simtel"][
                        "correct_nsb_spectrum_to_telescope_altitude"
                    ]["value"],
                    "file": True,
                }
            },
            dest=model_directory,
        )<|MERGE_RESOLUTION|>--- conflicted
+++ resolved
@@ -239,51 +239,6 @@
             self._logger.debug(f"Parameter {par_name} does not have a file associated with it.")
         return False
 
-<<<<<<< HEAD
-    @property
-    def derived(self):
-        """Load the derived values and export them if the class instance hasn't done it yet."""
-        if self._derived is None:
-            self._load_derived_values()
-            self._export_derived_files()
-        return self._derived
-
-    def _load_derived_values(self):
-        """Load derived values from the DB."""
-        self._logger.debug("Reading derived values from DB")
-        self._derived = self.db.get_derived_values(
-            self.site,
-            self.name,
-            self.model_version,
-        )
-
-    def _export_derived_files(self):
-        """Write to disk a file from the derived values DB."""
-        for par_now in self.derived.values():
-            if par_now.get("File") or par_now.get("file"):
-                self.db.export_file_db(
-                    db_name=self.db.DB_DERIVED_VALUES,
-                    dest=self.config_file_directory,
-                    file_name=(par_now.get("value") or par_now.get("Value")),
-                )
-
-    def has_parameter(self, par_name):
-        """Check whether a parameter exists in the model or not.
-
-        Parameters
-        ----------
-        par_name : str
-            Name of the parameter.
-
-        Returns
-        -------
-        bool
-            True if parameter exists in the model.
-        """
-        return par_name in self._parameters
-
-=======
->>>>>>> 9393148e
     def print_parameters(self):
         """Print parameters and their values for debugging purposes."""
         for par in self._parameters:
