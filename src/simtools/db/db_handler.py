"""Module to handle interaction with DB."""

import logging
import re
from importlib.resources import files
from pathlib import Path
from threading import Lock

import gridfs
import jsonschema
from bson.objectid import ObjectId
from packaging.version import Version
from pymongo import ASCENDING, DESCENDING, MongoClient
from pymongo.errors import BulkWriteError

from simtools.data_model import validate_data
from simtools.db import db_array_elements
from simtools.io_operations import io_handler
from simtools.utils import names, value_conversion

__all__ = ["DatabaseHandler"]

logging.getLogger("pymongo").setLevel(logging.WARNING)


# pylint: disable=unsubscriptable-object
# The above comment is because pylint does not know that DatabaseHandler.db_client is subscriptable


jsonschema_db_dict = {
    "$schema": "https://json-schema.org/draft/2020-12/schema#",
    "type": "object",
    "description": "MongoDB configuration",
    "properties": {
        "db_server": {"type": "string", "description": "DB server address"},
        "db_api_port": {
            "type": "integer",
            "minimum": 1,
            "maximum": 65535,
            "default": 27017,
            "description": "Port to use",
        },
        "db_api_user": {"type": "string", "description": "API username"},
        "db_api_pw": {"type": "string", "description": "Password for the API user"},
        "db_api_authentication_database": {
            "type": "string",
            "default": "admin",
            "description": "DB with user info (optional)",
        },
        "db_simulation_model": {
            "type": "string",
            "description": "Name of simulation model database",
        },
    },
    "required": ["db_server", "db_api_port", "db_api_user", "db_api_pw", "db_simulation_model"],
}


class DatabaseHandler:
    """
    DatabaseHandler provides the interface to the DB.

    Parameters
    ----------
    mongo_db_config: dict
        Dictionary with the MongoDB configuration (see jsonschema_db_dict for details).
    """

    DB_CTA_SIMULATION_MODEL_DESCRIPTIONS = "CTA-Simulation-Model-Descriptions"
    # DB collection with updates field names
    DB_DERIVED_VALUES = "Staging-CTA-Simulation-Model-Derived-Values"
    DB_PRODUCTION_TABLES = "production_tables"

    ALLOWED_FILE_EXTENSIONS = [".dat", ".txt", ".lis", ".cfg", ".yml", ".yaml", ".ecsv"]

    db_client = None
    production_table_cached = {}
    site_parameters_cached = {}
    model_parameters_cached = {}
    model_versions_cached = {}
    corsika_configuration_parameters_cached = {}

    def __init__(self, mongo_db_config=None):
        """Initialize the DatabaseHandler class."""
        self._logger = logging.getLogger(__name__)

        self.mongo_db_config = self._validate_mongo_db_config(mongo_db_config)
        self.io_handler = io_handler.IOHandler()
        self.list_of_collections = {}

        self._set_up_connection()
        self._find_latest_simulation_model_db()

    def _set_up_connection(self):
        """Open the connection to MongoDB."""
        if self.mongo_db_config and DatabaseHandler.db_client is None:
            lock = Lock()
            with lock:
                DatabaseHandler.db_client = self._open_mongo_db()

    def _validate_mongo_db_config(self, mongo_db_config):
        """Validate the MongoDB configuration."""
        if mongo_db_config is None or all(value is None for value in mongo_db_config.values()):
            return None
        try:
            jsonschema.validate(instance=mongo_db_config, schema=jsonschema_db_dict)
            return mongo_db_config
        except jsonschema.exceptions.ValidationError as err:
            raise ValueError("Invalid MongoDB configuration") from err

    def _open_mongo_db(self):
        """
        Open a connection to MongoDB and return the client to read/write to the DB with.

        Returns
        -------
        A PyMongo DB client

        Raises
        ------
        KeyError
            If the DB configuration is invalid
        """
        direct_connection = self.mongo_db_config["db_server"] in (
            "localhost",
            "simtools-mongodb",
        )
        return MongoClient(
            self.mongo_db_config["db_server"],
            port=self.mongo_db_config["db_api_port"],
            username=self.mongo_db_config["db_api_user"],
            password=self.mongo_db_config["db_api_pw"],
            authSource=self.mongo_db_config.get("db_api_authentication_database", "admin"),
            directConnection=direct_connection,
            ssl=not direct_connection,
            tlsallowinvalidhostnames=True,
            tlsallowinvalidcertificates=True,
        )

    def _find_latest_simulation_model_db(self):
        """
        Find the latest released version of the simulation model and update the DB config.

        This is indicated by adding "LATEST" to the name of the simulation model database
        (field "db_simulation_model" in the database configuration dictionary).
        Only released versions are considered, pre-releases are ignored.

        Raises
        ------
        ValueError
            If the "LATEST" version is requested but no versions are found in the DB.

        """
        try:
            db_simulation_model = self.mongo_db_config["db_simulation_model"]
            if not db_simulation_model.endswith("LATEST"):
                return
        except TypeError:  # if db_simulation_model is None
            return

        prefix = db_simulation_model.replace("LATEST", "")
        list_of_db_names = self.db_client.list_database_names()
        filtered_list_of_db_names = [s for s in list_of_db_names if s.startswith(prefix)]
        versioned_strings = []
        version_pattern = re.compile(
            rf"{re.escape(prefix)}v?(\d+)-(\d+)-(\d+)(?:-([a-zA-Z0-9_.]+))?"
        )

        for s in filtered_list_of_db_names:
            match = version_pattern.search(s)
            # A version is considered a pre-release if it contains a '-' character (re group 4)
            if match and match.group(4) is None:
                version_str = match.group(1) + "." + match.group(2) + "." + match.group(3)
                version = Version(version_str)
                versioned_strings.append((s, version))

        if versioned_strings:
            latest_string, _ = max(versioned_strings, key=lambda x: x[1])
            self.mongo_db_config["db_simulation_model"] = latest_string
            self._logger.info(
                f"Updated the DB simulation model to the latest version {latest_string}"
            )
        else:
            raise ValueError("Found LATEST in the DB name but no matching versions found in DB.")

    def get_model_parameters(self, site, array_element_name, model_version, collection):
        """
        Get model parameters from MongoDB.

        An array element can be e.g., a telescope or a calibration device.
        Always queries parameters for design and for the specified array element (if necessary).

        Parameters
        ----------
        site: str
            Site name.
        array_element_name: str
            Name of the array element model (e.g. LSTN-01, MSTS-design).
        model_version: str
            Version of the model.
        collection: str
            collection of array element (e.g. telescopes, calibration_devices).

        Returns
        -------
        dict containing the parameters
        """
        production_table = self.get_production_table_from_mongo_db(collection, model_version)
        design_model = f"{names.get_array_element_type_from_name(array_element_name)}-design"
        array_element_list = (
            [array_element_name]
            if "-design" in array_element_name
            else [design_model, array_element_name]
        )

        pars = {}
        for array_element in array_element_list:  # design model must be read first
            cache_key = self._cache_key(
                names.validate_site_name(site), array_element, model_version, collection
            )
            pars.update(DatabaseHandler.model_parameters_cached.get(cache_key, {}))
            try:
                parameter_version_table = production_table["parameters"][array_element]
            except KeyError as exc:
                if array_element == design_model:
                    self._logger.error(f"Parameters for {array_element} could not be found.")
                    raise exc
                # non-design model not defined (e.g. in collection 'configuration_sim_telarray')
                continue
            pars.update(
                self.read_mongo_db(
                    db_name=self.mongo_db_config.get("db_simulation_model", None),
                    parameter_version_table=parameter_version_table,
                    array_element_name=array_element,
                    collection_name=collection,
                    write_files=False,
                )
            )
            DatabaseHandler.model_parameters_cached[cache_key] = pars

        return pars

    def get_collection(self, db_name, collection_name):
        """
        Get a collection from the DB.

        Parameters
        ----------
        db_name: str
            Name of the DB.
        collection_name: str
            Name of the collection.

        Returns
        -------
        pymongo.collection.Collection
            The collection from the DB.

        """
        db_name = self._get_db_name(db_name)
        return DatabaseHandler.db_client[db_name][collection_name]

    def export_file_db(self, db_name, dest, file_name):
        """
        Get file from the DB and write to disk.

        Parameters
        ----------
        db_name: str
            Name of the DB to search in.
        dest: str or Path
            Location where to write the file to.
        file_name: str
            Name of the file to get.

        Returns
        -------
        file_id: GridOut._id
            the database ID the file was assigned when it was inserted to the DB.

        Raises
        ------
        FileNotFoundError
            If the desired file is not found.

        """
        db_name = self._get_db_name(db_name)

        self._logger.debug(f"Getting {file_name} from {db_name} and writing it to {dest}")
        file_path_instance = self._get_file_mongo_db(db_name, file_name)
        self._write_file_from_mongo_to_disk(db_name, dest, file_path_instance)
        return file_path_instance._id  # pylint: disable=protected-access;

    def export_model_files(self, parameters, dest):
        """
        Export all the files in a model from the DB and write them to disk.

        Parameters
        ----------
        parameters: dict
            Dict of model parameters
        dest: str or Path
            Location where to write the files to.

        Raises
        ------
        FileNotFoundError
            if a file in parameters.values is not found

        """
        if self.mongo_db_config:
            for info in parameters.values():
                if not info or not info.get("file") or info["value"] is None:
                    continue
                if Path(dest).joinpath(info["value"]).exists():
                    continue
                file = self._get_file_mongo_db(self._get_db_name(), info["value"])
                self._write_file_from_mongo_to_disk(self._get_db_name(), dest, file)

    @staticmethod
    def _is_file(value):
        """Verify if a parameter value is a file name."""
        return any(ext in str(value) for ext in DatabaseHandler.ALLOWED_FILE_EXTENSIONS)

    def read_mongo_db(
        self,
        db_name,
        parameter_version_table,
        array_element_name,
        collection_name,
        run_location=None,
        write_files=True,
    ):
        """
        Build and execute query to Read the MongoDB for a specific array element.

        Also writes the files listed in the parameter values into the sim_telarray run location

        Parameters
        ----------
        db_name: str
            the name of the DB
        parameter_version_table: dict
            Dict with parameter names vs parameter versions.
        array_element_name: str
            Name of the array element model (e.g. MSTN-design ...)
        run_location: Path or str
            The sim_telarray run location to write the tabulated data files into.
        collection_name: str
            The name of the collection to read from.
        write_files: bool
            If true, write the files to the run_location.

        Returns
        -------
        dict containing the parameters

        Raises
        ------
        ValueError
            if query returned no results or if the collection is not found in the production table.
        """
        collection = self.get_collection(db_name, collection_name)
        query = {
            "instrument": array_element_name,
            "$or": [
                {"parameter": param, "parameter_version": version}
                for param, version in parameter_version_table.items()
            ],
        }
        posts = list(collection.find(query).sort("parameter", ASCENDING))
        if not posts:
            raise ValueError(
                "The following query returned zero results! Check the input data and rerun.\n",
                query,
            )
        parameters = {}
        for post in posts:
            par_now = post["parameter"]
            parameters[par_now] = post
            parameters[par_now].pop("parameter", None)
            parameters[par_now]["entry_date"] = ObjectId(post["_id"]).generation_time
            if parameters[par_now]["file"] and write_files:
                file = self._get_file_mongo_db(db_name, parameters[par_now]["value"])
                self._write_file_from_mongo_to_disk(db_name, run_location, file)

        return parameters

    def get_site_parameters(self, site, model_version):
        """
        Get site parameters from MongoDB.

        Parameters
        ----------
        site: str
            Site name.
        model_version: str
            Version of the model.

        Returns
        -------
        dict containing the parameters
        """
        site = names.validate_site_name(site)
        production_table = self.get_production_table_from_mongo_db("sites", model_version)
        cache_key = self._cache_key(site, None, production_table.get("model_version"))
        try:
            return DatabaseHandler.site_parameters_cached[cache_key]
        except KeyError:
            pass

        db_name = self._get_db_name()
        DatabaseHandler.site_parameters_cached[cache_key] = self._get_site_parameters_mongo_db(
            db_name, site, production_table
        )
        return DatabaseHandler.site_parameters_cached[cache_key]

    def _get_site_parameters_mongo_db(self, db_name, site, production_table):
        """
        Get parameters from MongoDB for a specific site.

        Parameters
        ----------
        db_name: str
            The name of the DB.
        site: str
            Site name.
        production_table: dict
            Table with parameter versions.

        Returns
        -------
        dict containing the parameters

        Raises
        ------
        ValueError
            if query returned zero results.
        """
        collection = self.get_collection(db_name, "sites")
        try:
            parameter_query = production_table["parameters"][f"OBS-{site}"]
        except KeyError as exc:
            raise ValueError(f"Site {site} not found in the production table") from exc
        query = {
            "site": site,
            "$or": [
                {"parameter": param, "parameter_version": version}
                for param, version in parameter_query.items()
            ],
        }
        posts = list(collection.find(query).sort("parameter", ASCENDING))
        if not posts:
            raise ValueError(
                "The following query returned zero results! Check the input data and rerun.\n",
                query,
            )
        _parameters = {}
        for post in posts:
            par_now = post["parameter"]
            _parameters[par_now] = post
            _parameters[par_now].pop("parameter", None)
            _parameters[par_now].pop("site", None)
            _parameters[par_now]["entry_date"] = ObjectId(post["_id"]).generation_time

        return _parameters

    def get_production_table_from_mongo_db(self, collection_name, model_version):
        """
        Get production table from MongoDB.

        Parameters
        ----------
        collection_name: str
            Name of the collection.
        model_version: str
            Version of the model.
        """
        try:
            return DatabaseHandler.production_table_cached[
                self._cache_key(None, None, model_version, collection_name)
            ]
        except KeyError:
            pass

        query = {"model_version": model_version, "collection": collection_name}
        collection = self.get_collection(self._get_db_name(), "production_tables")
        post = collection.find_one(query, sort=[("_id", DESCENDING)])
        if not post:
            raise ValueError(f"The following query returned zero results: {query}")

        return {
            "collection": post["collection"],
            "model_version": post["model_version"],
            "parameters": post["parameters"],
            "entry_date": ObjectId(post["_id"]).generation_time,
        }

    def get_derived_values(self, array_element_name, model_version):
        """
        Get all derived values from the DB for a specific array element.

        Parameters
        ----------
        array_element_name: str
            Name of the array element model (e.g. MSTN, SSTS).
        model_version: str
            Version of the model.

        Returns
        -------
        dict containing the parameters

        """
        array_element_name = (
            names.validate_array_element_name(array_element_name) if array_element_name else None
        )

        return self.read_mongo_db(
            DatabaseHandler.DB_DERIVED_VALUES,
            array_element_name,
            model_version,
            run_location=None,
            collection_name="derived_values",
            write_files=False,
        )

    def get_simulation_configuration_parameters(
        self, simulation_software, site, array_element_name, model_version
    ):
        """
        Get simulation configuration parameters from the DB.

        Parameters
        ----------
        simulation_software: str
            Name of the simulation software.
        site: str
            Site name.
        array_element_name: str
            Name of the array element model (e.g. MSTN, SSTS).
        model_version: str
            Version of the model.

        Returns
        -------
        dict containing the parameters

        Raises
        ------
        ValueError
            if simulation_software is not valid.
        """
        if simulation_software == "corsika":
            return self.get_corsika_configuration_parameters(model_version)
        if simulation_software == "simtel":
            return (
                self.get_model_parameters(
                    site, array_element_name, model_version, collection="configuration_sim_telarray"
                )
                if site and array_element_name
                else {}
            )
        raise ValueError(f"Unknown simulation software: {simulation_software}")

    def get_corsika_configuration_parameters(self, model_version):
        """
        Get CORSIKA configuration parameters from the DB.

        Parameters
        ----------
        model_version : str
            Version of the model.

        Returns
        -------
        dict
            Configuration parameters for CORSIKA
        """
        _production_table = self.get_production_table_from_mongo_db(
            "configuration_corsika", model_version
        )
        cache_key = self._cache_key(None, None, _production_table.get("model_version"))

        try:
            return DatabaseHandler.corsika_configuration_parameters_cached[cache_key]
        except KeyError:
            pass

        DatabaseHandler.corsika_configuration_parameters_cached[cache_key] = self.read_mongo_db(
            db_name=self._get_db_name(),
            parameter_version_table=_production_table["parameters"],
            array_element_name=None,
            collection_name="configuration_corsika",
            write_files=False,
        )
        return DatabaseHandler.corsika_configuration_parameters_cached[cache_key]

    @staticmethod
    def _get_file_mongo_db(db_name, file_name):
        """
        Extract a file from MongoDB and return GridFS file instance.

        Parameters
        ----------
        db_name: str
            the name of the DB with files of tabulated data
        file_name: str
            The name of the file requested

        Returns
        -------
        GridOut
            A file instance returned by GridFS find_one

        Raises
        ------
        FileNotFoundError
            If the desired file is not found.

        """
        db = DatabaseHandler.db_client[db_name]
        file_system = gridfs.GridFS(db)
        if file_system.exists({"filename": file_name}):
            return file_system.find_one({"filename": file_name})

        raise FileNotFoundError(f"The file {file_name} does not exist in the database {db_name}")

    @staticmethod
    def _write_file_from_mongo_to_disk(db_name, path, file):
        """
        Extract a file from MongoDB and write it to disk.

        Parameters
        ----------
        db_name: str
            the name of the DB with files of tabulated data
        path: str or Path
            The path to write the file to
        file: GridOut
            A file instance returned by GridFS find_one
        """
        db = DatabaseHandler.db_client[db_name]
        fs_output = gridfs.GridFSBucket(db)
        with open(Path(path).joinpath(file.filename), "wb") as output_file:
            fs_output.download_to_stream_by_name(file.filename, output_file)

    def copy_array_element(
        self,
        db_name,
        element_to_copy,
        version_to_copy,
        new_array_element_name,
        collection_name="telescopes",
        db_to_copy_to=None,
        collection_to_copy_to=None,
    ):
        """
        Copy a full array element configuration to a new array element name.

        Only a specific version is copied.
        This function should be rarely used and is intended to simplify unit tests.

        Parameters
        ----------
        db_name: str
            the name of the DB to copy from
        element_to_copy: str
            The array element to copy
        version_to_copy: str
            The version of the configuration to copy
        new_array_element_name: str
            The name of the new array element
        collection_name: str
            The name of the collection to copy from.
        db_to_copy_to: str
            The name of the DB to copy to.
        collection_to_copy_to: str
            The name of the collection to copy to.

        Raises
        ------
        BulkWriteError
        """
        db_name = self._get_db_name(db_name)
        if db_to_copy_to is None:
            db_to_copy_to = db_name

        if collection_to_copy_to is None:
            collection_to_copy_to = collection_name

        self._logger.info(
            f"Copying version {version_to_copy} of {element_to_copy} "
            f"to the new array element {new_array_element_name} in the {db_to_copy_to} DB"
        )

        collection = self.get_collection(db_name, collection_name)
        db_entries = []

        query = {
            "instrument": element_to_copy,
            "version": version_to_copy,
        }
        for post in collection.find(query):
            post["instrument"] = new_array_element_name
            post.pop("_id", None)
            db_entries.append(post)

        self._logger.info(f"Creating new array element {new_array_element_name}")
        collection = self.get_collection(db_to_copy_to, collection_to_copy_to)
        try:
            collection.insert_many(db_entries)
        except BulkWriteError as exc:
            raise BulkWriteError(str(exc.details)) from exc

    def add_production_table(self, db_name, production_table):
        """
        Add a production table for a given model version to the DB.

        Parameters
        ----------
        db_name: str
            the name of the DB.
        production_table: dict
            The production table to add to the DB.
        """
        db_name = self._get_db_name(db_name)
        collection = self.get_collection(db_name, "production_tables")
        self._logger.info(f"Adding production for {production_table.get('collection')} to to DB")
        collection.insert_one(production_table)
        self._reset_production_table_cache(
            production_table.get("collection"), production_table.get("model_version")
        )

    def add_new_parameter(
        self,
        db_name,
<<<<<<< HEAD
        parameter_version,
        parameter,
        value,
        array_element_name=None,
        site=None,
=======
        par_dict,
>>>>>>> a132ee3e
        collection_name="telescopes",
        file_prefix=None,
    ):
        """
        Add a parameter dictionary for a specific array element to the DB.

        A new document will be added to the DB, with all fields taken from the input parameters.
        Parameter dictionaries are validated before submission using the corresponding schema.

        Parameters
        ----------
        db_name: str
            the name of the DB
<<<<<<< HEAD
        parameter_version: str
            The version of the new parameter value
        parameter: str
            Which parameter to add
        value: can be any type, preferably given in kwargs
            The value to set for the new parameter
        array_element_name: str
            The name of the array element to add a parameter to
            (only used if collection_name is not "sites").
        site: str
            Site name; ignored if collection_name is "telescopes".
=======
        par_dict: dict
            dictionary with parameter data
>>>>>>> a132ee3e
        collection_name: str
            The name of the collection to add a parameter to.
        file_prefix: str or Path
            where to find files to upload to the DB
        """
        data_validator = validate_data.DataValidator(
            schema_file=files("simtools")
            / f"schemas/model_parameters/{par_dict['parameter']}.schema.yml",
            data_dict=par_dict,
            check_exact_data_type=False,
        )
        par_dict = data_validator.validate_and_transform(is_model_parameter=True)

        db_name = self._get_db_name(db_name)
        collection = self.get_collection(db_name, collection_name)

<<<<<<< HEAD
        db_entry = {}
        if any(
            key in collection_name
            for key in ["telescopes", "calibration_devices", "configuration_sim_telarray"]
        ):
            db_entry["instrument"] = names.validate_array_element_name(array_element_name)
        elif "sites" in collection_name:
            db_entry["instrument"] = names.validate_site_name(site)
        elif "configuration_corsika" in collection_name:
            db_entry["instrument"] = None
        else:
            raise ValueError(f"Cannot add parameter to collection {collection_name}")

        db_entry["parameter_version"] = parameter_version
        db_entry["parameter"] = parameter
        if site is not None:
            db_entry["site"] = names.validate_site_name(site)

        _base_value, _base_unit, _base_type = value_conversion.get_value_unit_type(
            value=value, unit_str=kwargs.get("unit", None)
=======
        par_dict["value"], _base_unit, _ = value_conversion.get_value_unit_type(
            value=par_dict["value"], unit_str=par_dict.get("unit", None)
>>>>>>> a132ee3e
        )
        par_dict["unit"] = _base_unit if _base_unit else None

        files_to_add_to_db = set()
        if par_dict["file"] and par_dict["value"]:
            if file_prefix is None:
                raise FileNotFoundError(
                    "The location of the file to upload, "
                    f"corresponding to the {par_dict['parameter']} parameter, must be provided."
                )
            file_path = Path(file_prefix).joinpath(par_dict["value"])
            files_to_add_to_db.add(f"{file_path}")

        self._logger.info(
            f"Adding a new entry to DB {db_name} and collection {db_name}:\n{par_dict}"
        )
        collection.insert_one(par_dict)

        for file_to_insert_now in files_to_add_to_db:
            self._logger.info(f"Will also add the file {file_to_insert_now} to the DB")
            self.insert_file_to_db(file_to_insert_now, db_name)

<<<<<<< HEAD
        self._reset_parameter_cache(site, array_element_name, parameter_version)
=======
        self._reset_parameter_cache(par_dict["site"], par_dict["instrument"], par_dict["version"])
>>>>>>> a132ee3e

    def _get_db_name(self, db_name=None):
        """
        Return database name. If not provided, return the default database name.

        Parameters
        ----------
        db_name: str
            Database name

        Returns
        -------
        str
            Database name
        """
        return self.mongo_db_config["db_simulation_model"] if db_name is None else db_name

    def insert_file_to_db(self, file_name, db_name=None, **kwargs):
        """
        Insert a file to the DB.

        Parameters
        ----------
        file_name: str or Path
            The name of the file to insert (full path).
        db_name: str
            the name of the DB
        **kwargs (optional): keyword arguments for file creation.
            The full list of arguments can be found in, \
            https://docs.mongodb.com/manual/core/gridfs/#the-files-collection
            mostly these are unnecessary though.

        Returns
        -------
        file_iD: GridOut._id
            If the file exists, return its GridOut._id, otherwise insert the file and return its"
            "newly created DB GridOut._id.

        """
        db_name = self._get_db_name(db_name)
        db = DatabaseHandler.db_client[db_name]
        file_system = gridfs.GridFS(db)

        kwargs.setdefault("content_type", "ascii/dat")
        kwargs.setdefault("filename", Path(file_name).name)

        if file_system.exists({"filename": kwargs["filename"]}):
            self._logger.warning(
                f"The file {kwargs['filename']} exists in the DB. Returning its ID"
            )
            return file_system.find_one(  # pylint: disable=protected-access
                {"filename": kwargs["filename"]}
            )._id
        with open(file_name, "rb") as data_file:
            return file_system.put(data_file, **kwargs)

    def _cache_key(self, site=None, array_element_name=None, model_version=None, collection=None):
        """
        Create a cache key for the parameter cache dictionaries.

        Parameters
        ----------
        site: str
            Site name.
        array_element_name: str
            Array element name.
        model_version: str
            Model version.
        collection: str
            DB collection name.

        Returns
        -------
        str
            Cache key.
        """
        return "-".join(
            part for part in [model_version, collection, site, array_element_name] if part
        )

    def _reset_production_table_cache(self, collection_name, model_version):
        """
        Reset the cache for the production tables.

        Parameters
        ----------
        collection_name: str
            Collection name.
        model_version: str
            Model version.
        """
        DatabaseHandler.production_table_cached.pop(
            self._cache_key(model_version=model_version, collection=collection_name), None
        )

    def _reset_parameter_cache(self, site, array_element_name, model_version):
        """
        Reset the cache for the parameters.

        Parameters
        ----------
        site: str
            Site name.
        array_element_name: str
            Array element name.
        model_version: str
            Model version.

        """
        self._logger.debug(f"Resetting cache for {site} {array_element_name} {model_version}")
        _cache_key = self._cache_key(site, array_element_name, model_version)
        DatabaseHandler.site_parameters_cached.pop(_cache_key, None)
        DatabaseHandler.model_parameters_cached.pop(_cache_key, None)
        db_array_elements.get_array_elements.cache_clear()

    def get_collections(self, db_name=None, model_collections_only=False):
        """
        List of collections in the DB.

        Parameters
        ----------
        db_name: str
            Database name.

        Returns
        -------
        list
            List of collection names
        model_collections_only: bool
            If True, only return model collections (i.e. exclude fs.files, fs.chunks, metadata)

        """
        db_name = db_name or self._get_db_name()
        if db_name not in self.list_of_collections:
            self.list_of_collections[db_name] = DatabaseHandler.db_client[
                db_name
            ].list_collection_names()
        collections = self.list_of_collections[db_name]
        if model_collections_only:
            return [
                collection
                for collection in collections
                if not collection.startswith("fs.") and collection != "metadata"
            ]
        return collections<|MERGE_RESOLUTION|>--- conflicted
+++ resolved
@@ -735,15 +735,7 @@
     def add_new_parameter(
         self,
         db_name,
-<<<<<<< HEAD
-        parameter_version,
-        parameter,
-        value,
-        array_element_name=None,
-        site=None,
-=======
         par_dict,
->>>>>>> a132ee3e
         collection_name="telescopes",
         file_prefix=None,
     ):
@@ -757,22 +749,8 @@
         ----------
         db_name: str
             the name of the DB
-<<<<<<< HEAD
-        parameter_version: str
-            The version of the new parameter value
-        parameter: str
-            Which parameter to add
-        value: can be any type, preferably given in kwargs
-            The value to set for the new parameter
-        array_element_name: str
-            The name of the array element to add a parameter to
-            (only used if collection_name is not "sites").
-        site: str
-            Site name; ignored if collection_name is "telescopes".
-=======
         par_dict: dict
             dictionary with parameter data
->>>>>>> a132ee3e
         collection_name: str
             The name of the collection to add a parameter to.
         file_prefix: str or Path
@@ -789,31 +767,8 @@
         db_name = self._get_db_name(db_name)
         collection = self.get_collection(db_name, collection_name)
 
-<<<<<<< HEAD
-        db_entry = {}
-        if any(
-            key in collection_name
-            for key in ["telescopes", "calibration_devices", "configuration_sim_telarray"]
-        ):
-            db_entry["instrument"] = names.validate_array_element_name(array_element_name)
-        elif "sites" in collection_name:
-            db_entry["instrument"] = names.validate_site_name(site)
-        elif "configuration_corsika" in collection_name:
-            db_entry["instrument"] = None
-        else:
-            raise ValueError(f"Cannot add parameter to collection {collection_name}")
-
-        db_entry["parameter_version"] = parameter_version
-        db_entry["parameter"] = parameter
-        if site is not None:
-            db_entry["site"] = names.validate_site_name(site)
-
-        _base_value, _base_unit, _base_type = value_conversion.get_value_unit_type(
-            value=value, unit_str=kwargs.get("unit", None)
-=======
         par_dict["value"], _base_unit, _ = value_conversion.get_value_unit_type(
             value=par_dict["value"], unit_str=par_dict.get("unit", None)
->>>>>>> a132ee3e
         )
         par_dict["unit"] = _base_unit if _base_unit else None
 
@@ -836,11 +791,7 @@
             self._logger.info(f"Will also add the file {file_to_insert_now} to the DB")
             self.insert_file_to_db(file_to_insert_now, db_name)
 
-<<<<<<< HEAD
-        self._reset_parameter_cache(site, array_element_name, parameter_version)
-=======
         self._reset_parameter_cache(par_dict["site"], par_dict["instrument"], par_dict["version"])
->>>>>>> a132ee3e
 
     def _get_db_name(self, db_name=None):
         """
