--- conflicted
+++ resolved
@@ -301,11 +301,7 @@
         db_name: str
             Database name.
         model_collections_only: bool
-<<<<<<< HEAD
-            If True, only return model collections (i.e. exclude fs.files, fs.chunks, metadata)
-=======
             If True, only return model collections (i.e. exclude fs.files, fs.chunks)
->>>>>>> 715e1b5c
 
         Returns
         -------
@@ -320,15 +316,7 @@
             ].list_collection_names()
         collections = self.list_of_collections[db_name]
         if model_collections_only:
-<<<<<<< HEAD
-            return [
-                collection
-                for collection in collections
-                if not collection.startswith("fs.") and collection != "metadata"
-            ]
-=======
             return [collection for collection in collections if not collection.startswith("fs.")]
->>>>>>> 715e1b5c
         return collections
 
     def export_model_files(self, parameters=None, file_names=None, dest=None, db_name=None):
@@ -366,11 +354,7 @@
         instance_ids = {}
         for file_name in file_names:
             if Path(dest).joinpath(file_name).exists():
-<<<<<<< HEAD
-                instance_ids[file_name] = "file exits"
-=======
                 instance_ids[file_name] = "file exists"
->>>>>>> 715e1b5c
             else:
                 file_path_instance = self._get_file_mongo_db(self._get_db_name(), file_name)
                 self._write_file_from_mongo_to_disk(self._get_db_name(), dest, file_path_instance)
@@ -387,10 +371,7 @@
                 for param, version in parameter_version_table.items()
             ],
         }
-<<<<<<< HEAD
-=======
         # 'xSTX-design' is a placeholder to ignore 'instrument' field in query.
->>>>>>> 715e1b5c
         if array_element_name and array_element_name != "xSTx-design":
             query_dict["instrument"] = array_element_name
         if site:
@@ -472,11 +453,8 @@
     def get_array_elements_of_type(self, array_element_type, model_version, collection):
         """
         Get array elements of a certain type (e.g. 'LSTN') for a DB collection.
-<<<<<<< HEAD
-=======
 
         Does not return 'design' models.
->>>>>>> 715e1b5c
 
         Parameters
         ----------
