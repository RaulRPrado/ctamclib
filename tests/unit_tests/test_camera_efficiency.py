--- conflicted
+++ resolved
@@ -13,33 +13,6 @@
 
 
 @pytest.fixture
-<<<<<<< HEAD
-def telescope_model(db_config, io_handler):
-    telescopeModel = TelescopeModel(
-        site="North",
-        telescopeModelName="LST-1",
-        modelVersion="Prod5",
-        label="validate_camera_efficiency",
-        mongoDBConfig=db_config,
-    )
-    return telescopeModel
-
-
-@pytest.fixture
-def camera_efficiency(telescope_model, simtelpath):
-    camera_efficiency = CameraEfficiency(
-        telescopeModel=telescope_model,
-        simtelSourcePath=simtelpath,
-        test=True,
-    )
-    return camera_efficiency
-=======
-def db(set_db):
-    db = db_handler.DatabaseHandler()
-    return db
-
-
-@pytest.fixture
 def camera_efficiency_lst(telescope_model_lst):
     camera_efficiency_lst = CameraEfficiency(telescopeModel=telescope_model_lst, test=True)
     return camera_efficiency_lst
@@ -49,7 +22,6 @@
 def camera_efficiency_sst(telescope_model_sst):
     camera_efficiency_sst = CameraEfficiency(telescopeModel=telescope_model_sst, test=True)
     return camera_efficiency_sst
->>>>>>> 6e0fe421
 
 
 @pytest.fixture
@@ -72,11 +44,7 @@
     ).joinpath("camera-efficiency-North-LST-1-za20.0_validate_camera_efficiency.ecsv")
 
 
-<<<<<<< HEAD
-def test_from_kwargs(telescope_model, simtelpath):
-=======
-def test_from_kwargs(telescope_model_lst):
->>>>>>> 6e0fe421
+def test_from_kwargs(telescope_model_lst, simtelpath):
 
     telModel = telescope_model_lst
     label = "test-from-kwargs"
