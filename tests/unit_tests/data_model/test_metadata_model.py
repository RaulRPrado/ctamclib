import os

import jsonschema
import pytest
import yaml

from simtools.data_model import metadata_model


def test_get_default_metadata_dict():
    _top_meta = metadata_model.get_default_metadata_dict()

    assert isinstance(_top_meta, dict)
    assert len(_top_meta) > 0

    assert "VERSION" in _top_meta["CTA"]["REFERENCE"]
    assert _top_meta["CTA"]["REFERENCE"]["VERSION"] == "1.0.0"
    assert _top_meta["CTA"]["CONTACT"]["ORGANIZATION"] == "CTAO"


def test_load_schema():
<<<<<<< HEAD
    _metadata_schema, _ = metadata_model.load_schema()
=======
    _metadata_schema = metadata_model.load_schema()
>>>>>>> a25b9387
    assert isinstance(_metadata_schema, dict)
    assert len(_metadata_schema) > 0

    with pytest.raises(FileNotFoundError):
        metadata_model.load_schema(schema_file="not_existing_file")


def test_validate_schema(tmp_test_directory):
    sample_schema = {
        "type": "object",
        "properties": {"name": {"type": "string"}, "age": {"type": "number"}},
        "required": ["name", "age"],
    }

    schema_file = os.path.join(tmp_test_directory, "schema.json")
    with open(schema_file, "w", encoding="utf-8") as f:
        yaml.dump(sample_schema, f)

    # sample data dictionary to be validated
    data = {"name": "John", "age": 30}

    metadata_model.validate_schema(data, schema_file)

    with pytest.raises(jsonschema.exceptions.ValidationError):
        invalid_data = {"name": "Alice", "age": "Thirty"}
        metadata_model.validate_schema(invalid_data, schema_file)


def test_resolve_references():
    yaml_data = {
        "example_data": {
            "example_object": {"type": "object", "properties": {"INSTRUMENT": {"type": "string"}}},
            "another_object": {
                "type": "object",
                "properties": {
                    "INSTRUMENT": {"$ref": "#/example_data/example_object/properties/INSTRUMENT"}
                },
            },
        }
    }

    expected_result = {
        "example_data": {
            "example_object": {"type": "object", "properties": {"INSTRUMENT": {"type": "string"}}},
            "another_object": {"type": "object", "properties": {"INSTRUMENT": {"type": "string"}}},
        }
    }

    assert metadata_model.resolve_references(yaml_data) == expected_result


def test_fill_defaults():
    schema = {
        "properties": {
            "CONTACT": {
                "type": "object",
                "properties": {
                    "organization": {"type": "string", "default": "CTA"},
                    "number": {"type": "integer", "default": 30},
                },
            },
            "DOCUMENTS": {
                "type": "array",
                "items": {
                    "type": "object",
                    "properties": {
                        "name": {"type": "string", "default": "a_document"},
                        "id": {"type": "integer", "default": 55},
                    },
                },
            },
            "NO_DEFAULT": {
                "type": "object",
                "properties": {
                    "string_without_default": {
                        "type": "string",
                    },
                },
            },
            "NO_DEFAULT_LIST": {
                "type": "array",
                "items": {
                    "type": "object",
                    "properties": {
                        "string_without_default": {
                            "type": "string",
                        },
                    },
                },
            },
        }
<<<<<<< HEAD
    }
    expected_result = {
        "CTA": {
            "CONTACT": {"organization": "CTA", "number": 30},
            "DOCUMENTS": [{"name": "a_document", "id": 55}],
            "NO_DEFAULT": {},
            "NO_DEFAULT_LIST": [{}],
        }
    }

    assert metadata_model.fill_defaults(schema) == expected_result
=======
    }
    expected_result = {
        "CTA": {
            "CONTACT": {"organization": "CTA", "number": 30},
            "DOCUMENTS": [{"name": "a_document", "id": 55}],
            "NO_DEFAULT": {},
            "NO_DEFAULT_LIST": [{}],
        }
    }

    assert metadata_model.fill_defaults(schema) == expected_result

    schema = {
        "no_properties": {
            "CONTACT": {
                "type": "object",
                "properties": {
                    "organization": {"type": "string", "default": "CTA"},
                    "number": {"type": "integer", "default": 30},
                },
            },
        }
    }

    with pytest.raises(KeyError):
        metadata_model.fill_defaults(schema)
>>>>>>> a25b9387
<|MERGE_RESOLUTION|>--- conflicted
+++ resolved
@@ -19,11 +19,7 @@
 
 
 def test_load_schema():
-<<<<<<< HEAD
     _metadata_schema, _ = metadata_model.load_schema()
-=======
-    _metadata_schema = metadata_model.load_schema()
->>>>>>> a25b9387
     assert isinstance(_metadata_schema, dict)
     assert len(_metadata_schema) > 0
 
@@ -115,19 +111,6 @@
                 },
             },
         }
-<<<<<<< HEAD
-    }
-    expected_result = {
-        "CTA": {
-            "CONTACT": {"organization": "CTA", "number": 30},
-            "DOCUMENTS": [{"name": "a_document", "id": 55}],
-            "NO_DEFAULT": {},
-            "NO_DEFAULT_LIST": [{}],
-        }
-    }
-
-    assert metadata_model.fill_defaults(schema) == expected_result
-=======
     }
     expected_result = {
         "CTA": {
@@ -153,5 +136,4 @@
     }
 
     with pytest.raises(KeyError):
-        metadata_model.fill_defaults(schema)
->>>>>>> a25b9387
+        metadata_model.fill_defaults(schema)