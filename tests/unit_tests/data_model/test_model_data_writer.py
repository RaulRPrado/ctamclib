#!/usr/bin/python3

import logging
from pathlib import Path

import astropy.units as u
import numpy as np
import pytest
from astropy.io.registry.base import IORegistryError
from astropy.table import Table

import simtools.data_model.model_data_writer as writer
import simtools.utils.general as gen
from simtools.data_model.model_data_writer import JsonNumpyEncoder

logger = logging.getLogger()


test_file_2 = "test_file_2.ecsv"
ascii_format = "ascii.ecsv"


@pytest.fixture
def num_gains_schema_file():
    return "tests/resources/num_gains.schema.yml"


@pytest.fixture
def num_gains_schema(num_gains_schema_file):
    return gen.collect_data_from_file_or_dict(
        file_name=num_gains_schema_file,
        in_dict=None,
    )


def test_write(tmp_test_directory):
    # both none (no exception expected)
    w_1 = writer.ModelDataWriter(output_path=tmp_test_directory)
    w_1.write(metadata=None, product_data=None)

    # metadata not none
    _metadata = {"name": "test_metadata"}
    w_1.product_data_file = tmp_test_directory.join("test_file.ecsv")
    w_1.write(metadata=_metadata, product_data=None)

    # product_data not none
    empty_table = Table()
    w_1.write(metadata=None, product_data=empty_table)

    assert Path(w_1.product_data_file).exists()

    # both not none
    data = {"pixel": [25, 30, 28]}
    small_table = Table(data)
    w_1.product_data_file = tmp_test_directory.join(test_file_2)
    w_1.write(metadata=_metadata, product_data=small_table)
    assert Path(w_1.product_data_file).exists()

    # check that table and metadata is good
    table = Table.read(w_1.product_data_file, format=ascii_format)
    assert "pixel" in table.colnames
    assert "NAME" in table.meta.keys()

    w_1.product_data_format = "not_an_astropy_format"
    with pytest.raises(IORegistryError):
        w_1.write(metadata=None, product_data=empty_table)

    # test json format
    dict_data = {"value": 5.5}
    w_1.product_data_file = tmp_test_directory.join("test_file.json")
    w_1.write(metadata=None, product_data=dict_data)
    assert Path(w_1.product_data_file).is_file()


def test_write_dict_to_model_parameter_json(tmp_test_directory):
    w1 = writer.ModelDataWriter(output_path=tmp_test_directory)
    data_dict = {"value": 5.5}
    data_file = tmp_test_directory.join("test_file.json")
    w1.write_dict_to_model_parameter_json(file_name=data_file, data_dict=data_dict)
    assert Path(data_file).is_file()

    this_directory_is_not_there = "./this_directory_is_not_there/test_file.json"
    with pytest.raises(FileNotFoundError, match=r"^Error writing model data to"):
        w1.write_dict_to_model_parameter_json(
            file_name=this_directory_is_not_there, data_dict=data_dict
        )


def test_dump(args_dict, io_handler, tmp_test_directory):
    _metadata = {"name": "test_metadata"}
    empty_table = Table()

    args_dict["use_plain_output_path"] = True
    args_dict["output_file"] = "test_file.ecsv"
    args_dict["skip_output_validation"] = True
    writer.ModelDataWriter().dump(
        args_dict=args_dict,
        metadata=_metadata,
        product_data=empty_table,
        validate_schema_file=None,
    )

    assert Path(args_dict["output_path"]).joinpath(args_dict["output_file"]).exists()

    # Test only that output validation is queried, as the validation itself is
    # tested in test_validate_and_transform (therefore: expect KeyError)
    args_dict["skip_output_validation"] = False
    with pytest.raises(KeyError):
        writer.ModelDataWriter().dump(
            args_dict=args_dict,
            metadata=_metadata,
            product_data=empty_table,
            validate_schema_file="tests/resources/MST_mirror_2f_measurements.schema.yml",
        )

    # explicitly set output_file
    writer.ModelDataWriter().dump(
        args_dict=args_dict,
        output_file=test_file_2,
        metadata=_metadata,
        product_data=empty_table,
        validate_schema_file=None,
    )
    assert Path(args_dict["output_path"]).joinpath(test_file_2).exists()


def test_validate_and_transform(num_gains_schema_file):
    w_1 = writer.ModelDataWriter()
    with pytest.raises(TypeError):
        w_1.validate_and_transform(product_data_table=None, validate_schema_file=None)

    _table = Table.read("tests/resources/MLTdata-preproduction.ecsv", format=ascii_format)
    return_table = w_1.validate_and_transform(
        product_data_table=_table,
        validate_schema_file="tests/resources/MST_mirror_2f_measurements.schema.yml",
    )
    assert len(_table.columns) == len(return_table.columns)

    num_gains = {
        "parameter": "num_gains",
        "instrument": "LSTN-01",
        "site": "North",
        "version": "6.0.0",
        "value": 2,
        "unit": None,
        "type": "int",
        "applicable": True,
        "file": False,
    }

    return_dict = w_1.validate_and_transform(
        product_data_dict=num_gains,
        validate_schema_file=num_gains_schema_file,
    )
    assert isinstance(return_dict, dict)

    num_gains["value"] = 25
    with pytest.raises(ValueError, match=r"^Value for column '0' out of range."):
        w_1.validate_and_transform(
            product_data_dict=num_gains,
            validate_schema_file=num_gains_schema_file,
        )


def test_write_metadata_to_yml(tmp_test_directory):
    # test writer of metadata
    _metadata = {"name": "test_metadata"}
    w_1 = writer.ModelDataWriter()
    with pytest.raises(TypeError):
        w_1.write_metadata_to_yml(metadata=_metadata)

    yml_file = w_1.write_metadata_to_yml(
        metadata=_metadata, yml_file=tmp_test_directory.join("test_file.yml")
    )
    assert Path(yml_file).exists()

    with pytest.raises(FileNotFoundError):
        w_1.write_metadata_to_yml(
            metadata=_metadata, yml_file="./this_directory_is_not_there/test_file.yml"
        )

    with pytest.raises(AttributeError):
        w_1.write_metadata_to_yml(metadata=None, yml_file=tmp_test_directory.join("test_file.yml"))

    with pytest.raises(TypeError):
        w_1.write_metadata_to_yml(
            metadata=_metadata,
            yml_file=None,
        )


def test_astropy_data_format():
    assert writer.ModelDataWriter._astropy_data_format("hdf5") == "hdf5"
    assert writer.ModelDataWriter._astropy_data_format("ecsv") == ascii_format
    assert writer.ModelDataWriter._astropy_data_format(ascii_format) == ascii_format


def test_json_numpy_encoder():
    encoder = JsonNumpyEncoder()
    assert isinstance(encoder.default(np.float64(3.14)), float)
    assert isinstance(encoder.default(np.int64(3.14)), int)
    assert isinstance(encoder.default(np.array([])), list)
    assert isinstance(encoder.default(u.Unit("m")), str)
    assert encoder.default(u.Unit("")) is None
    assert isinstance(encoder.default(u.Unit("m/s")), str)
    assert isinstance(encoder.default(np.bool_(True)), bool)

    with pytest.raises(TypeError):
        encoder.default("abc")


def test_dump_model_parameter(tmp_test_directory):

<<<<<<< HEAD
    model_version = "6.0.0"
    instrument = "LSTN-01"
=======
>>>>>>> 4622864d
    # single value, no unit
    num_gains_dict = writer.ModelDataWriter.dump_model_parameter(
        parameter_name="num_gains",
        value=2,
<<<<<<< HEAD
        instrument=instrument,
        model_version=model_version,
=======
        instrument="LSTN-01",
        model_version="6.0.0",
>>>>>>> 4622864d
        output_file="num_gains.json",
        output_path=tmp_test_directory,
        use_plain_output_path=True,
    )
    assert Path(tmp_test_directory / "num_gains.json").is_file()
    assert isinstance(num_gains_dict, dict)
    assert num_gains_dict["value"] == 2
    assert num_gains_dict["unit"] == u.dimensionless_unscaled

    # list of value, with unit
    position_dict = writer.ModelDataWriter.dump_model_parameter(
        parameter_name="array_element_position_utm",
        value=[217.6596 * u.km, 3184.9951 * u.km, 218500.0 * u.cm],
<<<<<<< HEAD
        instrument=instrument,
        model_version=model_version,
        output_file="array_element_position_utm.json",
        output_path=tmp_test_directory,
        use_plain_output_path=True,
        metadata_input_dict={"name": "test_metadata"},
=======
        instrument="LSTN-01",
        model_version="6.0.0",
        output_file="array_element_position_utm.json",
        output_path=tmp_test_directory,
        use_plain_output_path=True,
>>>>>>> 4622864d
    )
    assert Path(tmp_test_directory / "array_element_position_utm.json").is_file()
    assert isinstance(position_dict, dict)
    value_list = [float(value) for value in position_dict["value"].split()]
    assert pytest.approx(value_list[0]) == 217659.6
    assert pytest.approx(value_list[1]) == 3184995.1
    assert pytest.approx(value_list[2]) == 2185.0
<<<<<<< HEAD
    assert Path(tmp_test_directory / "array_element_position_utm.metadata.yml").is_file()
=======

    position_dict = writer.ModelDataWriter.dump_model_parameter(
        parameter_name="focus_offset",
        value=[6.55 * u.cm, 0.0 * u.deg, 0.0, 0.0],
        instrument="LSTN-01",
        model_version="6.0.0",
        output_file="focus_offset.json",
        output_path=tmp_test_directory,
        use_plain_output_path=True,
    )
    value_list = [float(value) for value in position_dict["value"].split()]
    assert pytest.approx(value_list[0]) == 6.55
    assert pytest.approx(value_list[1]) == 0.0
    assert pytest.approx(value_list[2]) == 0.0
    assert pytest.approx(value_list[3]) == 0.0
>>>>>>> 4622864d


def test_get_validated_parameter_dict():

    w1 = writer.ModelDataWriter()
    assert w1.get_validated_parameter_dict(
        parameter_name="num_gains", value=2, instrument="MSTN-01", model_version="0.0.1"
    ) == {
        "parameter": "num_gains",
        "instrument": "MSTN-01",
        "site": "North",
        "version": "0.0.1",
        "value": 2,
        "unit": u.Unit(""),
        "type": "int",
        "applicable": True,
        "file": False,
    }

    assert w1.get_validated_parameter_dict(
        parameter_name="transit_time_error",
        value=5.0 * u.ns,
        instrument="LSTN-01",
        model_version="0.0.1",
    ) == {
        "parameter": "transit_time_error",
        "instrument": "LSTN-01",
        "site": "North",
        "version": "0.0.1",
        "value": 5,
        "unit": u.Unit("ns"),
        "type": "double",
        "applicable": True,
        "file": False,
    }


def test_get_parameter_applicability(num_gains_schema):

    w1 = writer.ModelDataWriter()
    w1.schema_dict = num_gains_schema

    assert w1._get_parameter_applicability("LSTN-01")

    # illuminator does not have gains
    assert not w1._get_parameter_applicability("ILLN-01")

    # change schema dict
    w1.schema_dict["instrument"]["type"].append("LSTN-55")
    assert w1._get_parameter_applicability("LSTN-55")

    # change schema dict
    w1.schema_dict["instrument"].pop("type")
    with pytest.raises(KeyError):
        w1._get_parameter_applicability("LSTN-01")


def test_prepare_data_dict_for_writing():

    data_dict_1 = {}
    assert writer.ModelDataWriter.prepare_data_dict_for_writing(data_dict_1) == {}
    data_dict_2 = {
        "value": 5.5,
        "unit": "m",
        "type": "float64",
    }
    assert writer.ModelDataWriter.prepare_data_dict_for_writing(data_dict_2) == data_dict_2
    data_dict_3 = {
        "value": [5.5, 6.6],
        "unit": "m",
        "type": "float64",
    }
    assert writer.ModelDataWriter.prepare_data_dict_for_writing(data_dict_3) == {
        "value": "5.5 6.6",
        "unit": "m",
        "type": "float64",
    }
    data_dict_4 = {
        "value": [5.5, 6.6],
        "unit": ["m", "l"],
        "type": ["float64", "float64"],
    }
    assert writer.ModelDataWriter.prepare_data_dict_for_writing(data_dict_4) == {
        "value": "5.5 6.6",
        "unit": "m, l",
        "type": "float64",
    }
    data_dict_5 = {
        "value": [5.5, 6.6],
        "unit": ["None", "None"],
        "type": "float64",
    }
    assert writer.ModelDataWriter.prepare_data_dict_for_writing(data_dict_5) == {
        "value": "5.5 6.6",
        "unit": "null, null",
        "type": "float64",
    }


def test_get_unit_from_schema(num_gains_schema):

    w1 = writer.ModelDataWriter()

    assert w1._get_unit_from_schema() is None

    w1.schema_dict = num_gains_schema

    w1.schema_dict["data"][0]["unit"] = "m"
    assert w1._get_unit_from_schema() == "m"

    w1.schema_dict["data"][0]["unit"] = "dimensionless"
    assert w1._get_unit_from_schema() is None

    w1.schema_dict["data"][0].pop("unit")
    assert w1._get_unit_from_schema() is None


def test_parameter_is_a_file(num_gains_schema):

    w1 = writer.ModelDataWriter()

    assert not w1._parameter_is_a_file()

    w1.schema_dict = num_gains_schema

    w1.schema_dict["data"][0]["type"] = "file"
    assert w1._parameter_is_a_file()

    w1.schema_dict["data"][0].pop("type")
    assert not w1._parameter_is_a_file()

    w1.schema_dict["data"] = []
    assert not w1._parameter_is_a_file()


def test_read_model_parameter_schema():
    w1 = writer.ModelDataWriter()

    schema_file = str(w1._read_model_parameter_schema("num_gains"))

    assert "simtools/schemas/model_parameters/num_gains.schema.yml" in schema_file
    assert isinstance(w1.schema_dict, dict)

    with pytest.raises(FileNotFoundError, match=r"^Schema file not found:"):
        w1._read_model_parameter_schema("not_a_parameter")<|MERGE_RESOLUTION|>--- conflicted
+++ resolved
@@ -211,22 +211,14 @@
 
 def test_dump_model_parameter(tmp_test_directory):
 
-<<<<<<< HEAD
     model_version = "6.0.0"
     instrument = "LSTN-01"
-=======
->>>>>>> 4622864d
     # single value, no unit
     num_gains_dict = writer.ModelDataWriter.dump_model_parameter(
         parameter_name="num_gains",
         value=2,
-<<<<<<< HEAD
         instrument=instrument,
         model_version=model_version,
-=======
-        instrument="LSTN-01",
-        model_version="6.0.0",
->>>>>>> 4622864d
         output_file="num_gains.json",
         output_path=tmp_test_directory,
         use_plain_output_path=True,
@@ -240,20 +232,12 @@
     position_dict = writer.ModelDataWriter.dump_model_parameter(
         parameter_name="array_element_position_utm",
         value=[217.6596 * u.km, 3184.9951 * u.km, 218500.0 * u.cm],
-<<<<<<< HEAD
         instrument=instrument,
         model_version=model_version,
         output_file="array_element_position_utm.json",
         output_path=tmp_test_directory,
         use_plain_output_path=True,
         metadata_input_dict={"name": "test_metadata"},
-=======
-        instrument="LSTN-01",
-        model_version="6.0.0",
-        output_file="array_element_position_utm.json",
-        output_path=tmp_test_directory,
-        use_plain_output_path=True,
->>>>>>> 4622864d
     )
     assert Path(tmp_test_directory / "array_element_position_utm.json").is_file()
     assert isinstance(position_dict, dict)
@@ -261,9 +245,7 @@
     assert pytest.approx(value_list[0]) == 217659.6
     assert pytest.approx(value_list[1]) == 3184995.1
     assert pytest.approx(value_list[2]) == 2185.0
-<<<<<<< HEAD
     assert Path(tmp_test_directory / "array_element_position_utm.metadata.yml").is_file()
-=======
 
     position_dict = writer.ModelDataWriter.dump_model_parameter(
         parameter_name="focus_offset",
@@ -279,7 +261,6 @@
     assert pytest.approx(value_list[1]) == 0.0
     assert pytest.approx(value_list[2]) == 0.0
     assert pytest.approx(value_list[3]) == 0.0
->>>>>>> 4622864d
 
 
 def test_get_validated_parameter_dict():
