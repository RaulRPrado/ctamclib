--- conflicted
+++ resolved
@@ -738,18 +738,15 @@
     with pytest.raises(u.UnitConversionError):
         gen.get_value_unit_type(1 * u.TeV, "m")
 
-<<<<<<< HEAD
     # db like strings with comma-separated units
     assert gen.get_value_unit_type("0.05 0.05 0.05", "m, deg, m") == (
         "0.05 0.05 0.05",
         "m, deg, m",
         "str",
     )
-=======
     # cases of simtel-like strings representing arrays
     assert gen.get_value_unit_type("1 2") == ("1 2", None, "str")
     assert gen.get_value_unit_type("0 0") == ("0 0", None, "str")
->>>>>>> b7857485
 
 
 def test_assign_unit_to_quantity():
