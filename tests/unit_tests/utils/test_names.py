--- conflicted
+++ resolved
@@ -227,26 +227,18 @@
         names.validate_model_version_name("p0")
 
 
-<<<<<<< HEAD
-def test_translate_corsika_to_simtools():
-    corsika_pars = ["OBSLEV", "corsika_sphere_radius", "telescope_axis_height"]
-    simtools_pars = ["corsika_observation_level", "corsika_sphere_radius", "telescope_axis_height"]
-    for step, corsika_par in enumerate(corsika_pars):
-        assert names.translate_corsika_to_simtools(corsika_par) == simtools_pars[step]
-=======
 def test_get_telescope_name_db():
     assert names.get_telescope_name_db("South", "MST", "FlashCam", "D") == "South-MST-FlashCam-D"
     assert names.get_telescope_name_db("North", "MST", "NectarCam", "7") == "North-MST-NectarCam-7"
 
     with pytest.raises(ValueError):
         names.get_telescope_name_db("West", "MST", "FlashCam", "D")
->>>>>>> 1bf90da3
 
 
 # TODO - this will go with the new naming convention
 def test_translate_simtools_to_corsika():
-    corsika_pars = ["OBSLEV", "corsika_sphere_radius", "telescope_axis_height"]
-    simtools_pars = ["corsika_observation_level", "corsika_sphere_radius", "telescope_axis_height"]
+    corsika_pars = ["OBSLEV", "corsika_sphere_radius", "corsika_sphere_center"]
+    simtools_pars = ["corsika_obs_level", "corsika_sphere_radius", "corsika_sphere_center"]
     for step, simtools_par in enumerate(simtools_pars):
         assert names.translate_simtools_to_corsika(simtools_par) == corsika_pars[step]
 
@@ -343,26 +335,6 @@
 
 
 def test_telescope_model_name_from_array_element_id(caplog):
-<<<<<<< HEAD
-    available_telescopes = [
-        "North-LST-1",
-        "North-LST-D234",
-        "North-MST-FlashCam-D",
-        "North-MST-NectarCam-D",
-        "North-MST-Structure-D",
-        "South-LST-D",
-        "South-MST-FlashCam-D",
-        "South-MST-Structure-D",
-        "South-SCT-D",
-        "South-SST-1M-D",
-        "South-SST-ASTRI-D",
-        "South-SST-Camera-D",
-        "South-SST-GCT-D",
-        "South-SST-Structure-D",
-    ]
-
-=======
->>>>>>> 1bf90da3
     tests_naming = {
         "LSTN-01": {"sub_system": "structure", "tel": "LST-1"},
         "LSTN-02": {"sub_system": "structure", "tel": "LST-D234"},
@@ -389,11 +361,7 @@
             names.telescope_model_name_from_array_element_id(
                 array_element_id=key,
                 sub_system_name=value["sub_system"],
-<<<<<<< HEAD
-                available_telescopes=available_telescopes,
-=======
                 available_telescopes=all_telescope_names,
->>>>>>> 1bf90da3
             )
             == value["tel"]
         )
@@ -403,11 +371,7 @@
             names.telescope_model_name_from_array_element_id(
                 array_element_id="LS",
                 sub_system_name="camera",
-<<<<<<< HEAD
-                available_telescopes=available_telescopes,
-=======
                 available_telescopes=all_telescope_names,
->>>>>>> 1bf90da3
             )
         assert "Invalid array element ID LS" in caplog.text
 
@@ -446,9 +410,6 @@
         assert (
             names.array_element_id_from_telescope_model_name(site="South", telescope_model_name=key)
             == value
-<<<<<<< HEAD
-        )
-=======
         )
 
 
@@ -672,5 +633,4 @@
             label=None,
         )
         == "camera-efficiency-South-LST-1-za020deg_azm180deg.log"
-    )
->>>>>>> 1bf90da3
+    )