#!/usr/bin/python3

import logging

import pytest

from simtools.utils import names

logging.getLogger().setLevel(logging.DEBUG)


ecsv_suffix = ".ecsv"


@pytest.fixture()
def invalid_name():
    return "Invalid name"


def test_get_list_of_telescope_types():
    assert names.get_list_of_telescope_types(array_element_class="telescopes", site=None) == [
        "LSTN",
        "MSTN",
        "LSTS",
        "MSTS",
        "SSTS",
        "SCTS",
    ]

    assert names.get_list_of_telescope_types(array_element_class="telescopes", site="North") == [
        "LSTN",
        "MSTN",
    ]

    assert names.get_list_of_telescope_types(array_element_class="telescopes", site="South") == [
        "LSTS",
        "MSTS",
        "SSTS",
        "SCTS",
    ]

    assert "ILLN" in names.get_list_of_telescope_types(
        array_element_class="calibration_devices", site="North"
    )


def test_validate_name():
    with_lists = {
        "South": ["south"],
        "North": ["north"],
    }

    for key, value in with_lists.items():
        for _site in value:
            assert key == names._validate_name(_site, with_lists)

    with pytest.raises(ValueError, match=r"Invalid name Aar"):
        names._validate_name("Aar", with_lists)

    with_lists_in_dicts = {
        "LSTN": ["LSTN", "lstn"],
        "MSTS": ["MSTN", "mstn"],
    }
    for key, value in with_lists_in_dicts.items():
        for _tel in value:
            assert key == names._validate_name(_tel, with_lists_in_dicts)


def test_validate_telescope_id_name(caplog):
    _test_ids = {
        "1": "01",
        "01": "01",
        "5": "05",
        "55": "55",
        "Design": "design",
        "DESIGN": "design",
        "TEST": "test",
    }
    for key, value in _test_ids.items():
        assert value == names.validate_telescope_id_name(key)

    assert "01" == names.validate_telescope_id_name(1)
    assert "11" == names.validate_telescope_id_name(11)

    for _id in ["no_id", "D2345"]:
        with caplog.at_level(logging.ERROR):
            with pytest.raises(ValueError, match=r"^Invalid telescope ID name"):
                names.validate_telescope_id_name(_id)
            assert f"Invalid telescope ID name {_id}" in caplog.text


def test_validate_site_name(invalid_name):
    for key, value in names.site_names().items():
        for test_name in value:
            assert key == names.validate_site_name(test_name)
    with pytest.raises(ValueError, match=rf"^{invalid_name}"):
        names.validate_site_name("Not a site")


<<<<<<< HEAD
def test_validate_array_element_name():
=======
def test_validate_telescope_name(invalid_name):
>>>>>>> dbaacd3a
    telescopes = {
        "LSTN-Design": "LSTN-design",
        "LSTN-TEST": "LSTN-test",
        "LSTN-01": "LSTN-01",
        "SSTS-01": "SSTS-01",
    }

    for key, value in telescopes.items():
        logging.getLogger().info(f"Validating {key}")
        new_name = names.validate_array_element_name(key)
        logging.getLogger().info(f"New name {new_name}")
        assert value == new_name

<<<<<<< HEAD
    with pytest.raises(ValueError):
        names.validate_array_element_name("South-MST-FlashCam-D")
    with pytest.raises(ValueError):
        names.validate_array_element_name("LSTN")
=======
    with pytest.raises(ValueError, match=rf"^{invalid_name}"):
        names.validate_telescope_name("South-MST-FlashCam-D")
    with pytest.raises(ValueError, match=rf"^{invalid_name}"):
        names.validate_telescope_name("LSTN")
>>>>>>> dbaacd3a


def test_get_telescope_name_from_type_site_id():
    assert "LSTN-01" == names.get_telescope_name_from_type_site_id("LST", "North", "01")
    assert "LSTN-01" == names.get_telescope_name_from_type_site_id("LST", "North", "1")
    assert "LSTS-01" == names.get_telescope_name_from_type_site_id("LST", "South", "01")


def test_get_site_from_telescope_name(invalid_name):
    assert "North" == names.get_site_from_telescope_name("MSTN")
    assert "North" == names.get_site_from_telescope_name("MSTN-05")
    assert "South" == names.get_site_from_telescope_name("MSTS-05")
    with pytest.raises(ValueError, match=rf"^{invalid_name}"):
        names.get_site_from_telescope_name("LSTW")


def test_get_class_from_telescope_name(invalid_name):
    assert "telescopes" == names.get_collection_name_from_array_element_name("LSTN-01")
    assert "calibration_devices" == names.get_collection_name_from_array_element_name("ILLS-01")
    with pytest.raises(ValueError, match=rf"^{invalid_name}"):
        names.get_site_from_telescope_name("SATW")


def test_sanitize_name(caplog):
    assert names.sanitize_name("y_edges unit") == "y_edges_unit"
    assert names.sanitize_name("Y_EDGES UNIT") == "y_edges_unit"
    assert names.sanitize_name("123name") == "_123name"
    assert names.sanitize_name("na!@#$%^&*()me") == "na__________me"
    assert names.sanitize_name("!validName") == "_validname"

    with pytest.raises(ValueError, match=r"^The string  could not be sanitized."):
        names.sanitize_name("")


def test_get_telescope_type_from_telescope_name(invalid_name):
    assert names.get_telescope_type_from_telescope_name("LSTN-01") == "LSTN"
    assert names.get_telescope_type_from_telescope_name("MSTN-02") == "MSTN"
    assert names.get_telescope_type_from_telescope_name("SSTS-27") == "SSTS"
    assert names.get_telescope_type_from_telescope_name("SCTS-27") == "SCTS"
    assert names.get_telescope_type_from_telescope_name("MAGIC-2") == "MAGIC"
    assert names.get_telescope_type_from_telescope_name("VERITAS-4") == "VERITAS"
    for _name in ["", "01", "Not_a_telescope", "LST", "MST"]:
        with pytest.raises(ValueError, match=rf"^{invalid_name}"):
            names.get_telescope_type_from_telescope_name(_name)


def test_generate_file_name_camera_efficiency():

    site = "South"
    telescope_model_name = "LSTS-01"
    zenith_angle = 20
    azimuth_angle = 180
    label = "test"

    assert (
        names.generate_file_name(
            "camera-efficiency-table",
            ecsv_suffix,
            site,
            telescope_model_name,
            zenith_angle,
            azimuth_angle,
            label=label,
        )
        == "camera-efficiency-table-South-LSTS-01-za20.0deg_azm180deg_test.ecsv"
    )

    assert (
        names.generate_file_name(
            "camera-efficiency",
            ".dat",
            site,
            telescope_model_name,
            zenith_angle,
            azimuth_angle,
            label=label,
        )
        == "camera-efficiency-South-LSTS-01-za20.0deg_azm180deg_test.dat"
    )

    assert (
        names.generate_file_name(
            "camera-efficiency",
            ".log",
            site,
            telescope_model_name,
            zenith_angle,
            azimuth_angle,
            label=label,
        )
        == "camera-efficiency-South-LSTS-01-za20.0deg_azm180deg_test.log"
    )

    site = "North"
    telescope_model_name = "MSTN"
    zenith_angle = 40
    azimuth_angle = 0
    label = "test"
    assert (
        names.generate_file_name(
            "camera-efficiency-table",
            ecsv_suffix,
            site,
            telescope_model_name,
            zenith_angle,
            azimuth_angle,
            label=label,
        )
        == "camera-efficiency-table-North-MSTN-za40.0deg_azm000deg_test.ecsv"
    )
    assert (
        names.generate_file_name(
            "camera-efficiency",
            ".dat",
            site,
            telescope_model_name,
            zenith_angle,
            azimuth_angle,
            label=label,
        )
        == "camera-efficiency-North-MSTN-za40.0deg_azm000deg_test.dat"
    )
    assert (
        names.generate_file_name(
            "camera-efficiency",
            ".log",
            site,
            telescope_model_name,
            zenith_angle,
            azimuth_angle,
            label=label,
        )
        == "camera-efficiency-North-MSTN-za40.0deg_azm000deg_test.log"
    )

    site = "South"
    telescope_model_name = "LSTS-01"
    zenith_angle = 20
    azimuth_angle = 180
    label = None
    assert (
        names.generate_file_name(
            "camera-efficiency-table",
            ecsv_suffix,
            site,
            telescope_model_name,
            zenith_angle,
            azimuth_angle,
            label=label,
        )
        == "camera-efficiency-table-South-LSTS-01-za20.0deg_azm180deg.ecsv"
    )


def test_simtel_telescope_config_file_name():
    assert (
        names.simtel_config_file_name(
            "South", "prod5", telescope_model_name="LSTS-01", label=None, extra_label=None
        )
        == "CTA-South-LSTS-01-prod5.cfg"
    )
    assert (
        names.simtel_config_file_name(
            "South", "prod5", telescope_model_name="LSTS-01", label="A", extra_label=None
        )
        == "CTA-South-LSTS-01-prod5_A.cfg"
    )
    assert (
        names.simtel_config_file_name(
            "South", "prod5", telescope_model_name="LSTS-01", label="A", extra_label="B"
        )
        == "CTA-South-LSTS-01-prod5_A_B.cfg"
    )


def test_simtel_array_config_file_name():
    assert (
        names.simtel_config_file_name(
            array_name="4LSTs", site="South", model_version="prod5", label=None
        )
        == "CTA-4LSTs-South-prod5.cfg"
    )
    assert (
        names.simtel_config_file_name(
            array_name="4LSTs", site="South", model_version="prod5", label="A"
        )
        == "CTA-4LSTs-South-prod5_A.cfg"
    )


def test_simtel_single_mirror_list_file_name():
    assert (
        names.simtel_single_mirror_list_file_name(
            site="South",
            telescope_model_name="LST-1",
            model_version="prod5",
            mirror_number=5,
            label=None,
        )
        == "CTA-single-mirror-list-South-LST-1-prod5-mirror5.dat"
    )
    assert (
        names.simtel_single_mirror_list_file_name(
            site="South",
            telescope_model_name="LST-1",
            model_version="prod5",
            mirror_number=5,
            label="A",
        )
        == "CTA-single-mirror-list-South-LST-1-prod5-mirror5_A.dat"
    )


def test_layout_telescope_list_file_name():
    assert (
        names.layout_telescope_list_file_name(
            name="Alpha",
            label=None,
        )
        == "telescope_positions-Alpha.ecsv"
    )
    assert (
        names.layout_telescope_list_file_name(
            name="Alpha",
            label="sub_MST",
        )
        == "telescope_positions-Alpha_sub_MST.ecsv"
    )


def test_generate_file_name_ray_tracing():
    assert (
        names.generate_file_name(
            file_type="Photons",
            suffix=".lis",
            site="South",
            telescope_model_name="LSTS-01",
            source_distance=10.5,
            zenith_angle=45.0,
            off_axis_angle=2.5,
            mirror_number=3,
            label="instance1",
        )
        == "Photons-South-LSTS-01-d10.5km-za45.0deg-off2.500deg_mirror3_instance1.lis"
    )

    assert (
        names.generate_file_name(
            file_type="log",
            site="South",
            suffix=".log",
            telescope_model_name="LSTS-01",
            source_distance=10.5,
            zenith_angle=45.0,
            off_axis_angle=2.5,
            mirror_number=None,
            label=None,
        )
        == "log-South-LSTS-01-d10.5km-za45.0deg-off2.500deg.log"
    )

    assert (
        names.generate_file_name(
            file_type="ray-tracing",
            suffix=ecsv_suffix,
            site="South",
            telescope_model_name="LSTS-01",
            source_distance=10.5,
            zenith_angle=45.0,
            label="instance1",
        )
        == "ray-tracing-South-LSTS-01-d10.5km-za45.0deg_instance1.ecsv"
    )
    assert (
        names.generate_file_name(
            file_type="ray-tracing",
            suffix=ecsv_suffix,
            site="South",
            telescope_model_name="LSTS-01",
            source_distance=10.5,
            zenith_angle=45.0,
            label=None,
        )
        == "ray-tracing-South-LSTS-01-d10.5km-za45.0deg.ecsv"
    )

    assert (
        names.generate_file_name(
            file_type="ray-tracing",
            suffix=".pdf",
            extra_label="d80_cm",
            site="South",
            telescope_model_name="LSTS-01",
            source_distance=10.5,
            zenith_angle=45.0,
            label="instance1",
        )
        == "ray-tracing-South-LSTS-01-d10.5km-za45.0deg_instance1_d80_cm.pdf"
    )
    assert (
        names.generate_file_name(
            file_type="ray-tracing",
            suffix=".pdf",
            extra_label="d80_cm",
            site="South",
            telescope_model_name="LSTS-01",
            source_distance=10.5,
            zenith_angle=45.0,
            label=None,
        )
        == "ray-tracing-South-LSTS-01-d10.5km-za45.0deg_d80_cm.pdf"
    )


def test_get_simulation_software_name_from_parameter_name():
    assert (
        names.get_simulation_software_name_from_parameter_name(
            "focal_length", simulation_software="sim_telarray"
        )
        == "focal_length"
    )
    assert (
        names.get_simulation_software_name_from_parameter_name(
            "telescope_axis_height", simulation_software="sim_telarray"
        )
        is None
    )
    assert (
        names.get_simulation_software_name_from_parameter_name(
            "corsika_observation_level", simulation_software="sim_telarray"
        )
        == "altitude"
    )
    assert (
        names.get_simulation_software_name_from_parameter_name(
            "corsika_observation_level", simulation_software="corsika"
        )
        == "OBSLEV"
    )
    assert (
        names.get_simulation_software_name_from_parameter_name(
            "reference_point_longitude", simulation_software="sim_telarray"
        )
        is None  # this is not a sim_telarray parameter
    )
    assert (
        names.get_simulation_software_name_from_parameter_name(
            "reference_point_longitude", simulation_software="corsika"
        )
        == "reference_point_longitude"
    )

    with pytest.raises(KeyError):
        names.get_simulation_software_name_from_parameter_name(
            "corsika_observation_level",
            simulation_software="sim_telarray",
            search_site_parameters=False,
        )
    with pytest.raises(KeyError):
        names.get_simulation_software_name_from_parameter_name(
            "telescope_axis_height",
            simulation_software="sim_telarray",
            search_telescope_parameters=False,
        )


def test_get_parameter_name_from_simtel_name():
    assert names.get_parameter_name_from_simtel_name("focal_length") == "focal_length"
    assert names.get_parameter_name_from_simtel_name("altitude") == "corsika_observation_level"<|MERGE_RESOLUTION|>--- conflicted
+++ resolved
@@ -97,11 +97,7 @@
         names.validate_site_name("Not a site")
 
 
-<<<<<<< HEAD
-def test_validate_array_element_name():
-=======
-def test_validate_telescope_name(invalid_name):
->>>>>>> dbaacd3a
+def test_validate_array_element_name(invalid_name):
     telescopes = {
         "LSTN-Design": "LSTN-design",
         "LSTN-TEST": "LSTN-test",
@@ -115,18 +111,10 @@
         logging.getLogger().info(f"New name {new_name}")
         assert value == new_name
 
-<<<<<<< HEAD
-    with pytest.raises(ValueError):
+    with pytest.raises(ValueError, match=rf"^{invalid_name}"):
         names.validate_array_element_name("South-MST-FlashCam-D")
-    with pytest.raises(ValueError):
+    with pytest.raises(ValueError, match=rf"^{invalid_name}"):
         names.validate_array_element_name("LSTN")
-=======
-    with pytest.raises(ValueError, match=rf"^{invalid_name}"):
-        names.validate_telescope_name("South-MST-FlashCam-D")
-    with pytest.raises(ValueError, match=rf"^{invalid_name}"):
-        names.validate_telescope_name("LSTN")
->>>>>>> dbaacd3a
-
 
 def test_get_telescope_name_from_type_site_id():
     assert "LSTN-01" == names.get_telescope_name_from_type_site_id("LST", "North", "01")
