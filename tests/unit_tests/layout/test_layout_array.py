--- conflicted
+++ resolved
@@ -280,13 +280,8 @@
         assert isinstance(_table, QTable)
 
         # Building a second layout from the file exported by the first one
-<<<<<<< HEAD
-        layout_2 = LayoutArray(site=site_label, mongo_db_config=db_config, name="test_layout_2")
-        layout_2.initialize_layout_array_from_telescope_file(_export_file)
-=======
         layout_2 = ArrayLayout(site=site_label, mongo_db_config=db_config, name="test_layout_2")
         layout_2.initialize_array_layout_from_telescope_file(layout.telescope_list_file)
->>>>>>> b169b3b4
 
         assert 4 == layout_2.get_number_of_telescopes()
         assert layout_2._array_center.get_altitude().value == pytest.approx(
