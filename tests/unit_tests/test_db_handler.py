#!/usr/bin/python3

import logging
import uuid

import pytest

logger = logging.getLogger()
logger.setLevel(logging.DEBUG)


@pytest.fixture()
def random_id():
    random_id = uuid.uuid4().hex
    return random_id


@pytest.fixture()
def db_cleanup(db, random_id):
    yield
    # Cleanup
    logger.info(f"dropping the telescopes_{random_id} and metadata_{random_id} collections")
    db.dbClient["sandbox"]["telescopes_" + random_id].drop()
    db.dbClient["sandbox"]["metadata_" + random_id].drop()


@pytest.fixture()
def db_cleanup_file_sandbox(db):
    yield
    # Cleanup
    logger.info("Dropping the temporary files in the sandbox")
    db.dbClient["sandbox"]["fs.chunks"].drop()
    db.dbClient["sandbox"]["fs.files"].drop()


def test_reading_db_lst(db):

    logger.info("----Testing reading LST-----")
    assert 1 == 1
    pars = db.getModelParameters("north", "lst-1", "Current")
    if db.dbDetails:
        assert pars["parabolic_dish"]["Value"] == 1
        assert pars["camera_pixels"]["Value"] == 1855
    else:
        assert pars["parabolic_dish"] == 1
        assert pars["camera_pixels"] == 1855


def test_reading_db_mst_nc(db):

    logger.info("----Testing reading MST-NectarCam-----")
    pars = db.getModelParameters("north", "mst-NectarCam-D", "Current")
    if db.dbDetails:
        assert pars["camera_pixels"]["Value"] == 1855
    else:
        assert pars["camera_pixels"] == 1855


def test_reading_db_mst_fc(db):

    logger.info("----Testing reading MST-FlashCam-----")
    pars = db.getModelParameters("north", "mst-FlashCam-D", "Current")
    if db.dbDetails:
        assert pars["camera_pixels"]["Value"] == 1764
    else:
        assert pars["camera_pixels"] == 1764


def test_reading_db_sst(db):

    logger.info("----Testing reading SST-----")
    pars = db.getModelParameters("south", "sst-D", "Current")
    if db.dbDetails:
        assert pars["camera_pixels"]["Value"] == 2048
    else:
        assert pars["camera_pixels"] == 2048


def test_get_reference_data(db):

    logger.info("----Testing reading reference data-----")
    pars = db.getReferenceData("south", "Prod5")
    assert pars["nsb_reference_value"]["Value"] == pytest.approx(0.24)


def test_get_derived_values(db):

    logger.info("----Testing reading derived values-----")
    pars = db.getDerivedValues("north", "lst-1", "Prod5")
    assert (
        pars["ray_tracing"]["Value"] == "ray-tracing-North-LST-1-d10.0-za20.0_validate_optics.ecsv"
    )


def test_copy_telescope_db(db, random_id, db_cleanup, io_handler):

    logger.info("----Testing copying a whole telescope-----")
    db.copyTelescope(
        dbName=db.DB_CTA_SIMULATION_MODEL,
        telToCopy="North-LST-1",
        versionToCopy="Current",
        newTelName="North-LST-Test",
        collectionName="telescopes",
        dbToCopyTo="sandbox",
        collectionToCopyTo="telescopes_" + random_id,
    )
    db.copyDocuments(
        dbName=db.DB_CTA_SIMULATION_MODEL,
        collection="metadata",
        query={"Entry": "Simulation-Model-Tags"},
        dbToCopyTo="sandbox",
        collectionToCopyTo="metadata_" + random_id,
    )
    pars = db.readMongoDB(
        dbName="sandbox",
        telescopeModelNameDB="North-LST-Test",
        modelVersion="Current",
        runLocation=io_handler.getOutputDirectory(dirType="model", test=True),
        collectionName="telescopes_" + random_id,
        writeFiles=False,
    )
    assert pars["camera_pixels"]["Value"] == 1855

    logger.info("Testing deleting a query (a whole telescope in this case and metadata)")
    query = {"Telescope": "North-LST-Test"}
    db.deleteQuery("sandbox", "telescopes_" + random_id, query)
    query = {"Entry": "Simulation-Model-Tags"}
    db.deleteQuery("sandbox", "metadata_" + random_id, query)

    # After deleting the copied telescope
    # we always expect to get a ValueError (query returning zero results)
    with pytest.raises(ValueError):
        db.readMongoDB(
            dbName="sandbox",
            telescopeModelNameDB="North-LST-Test",
            modelVersion="Current",
            runLocation=io_handler.getOutputDirectory(dirType="model", test=True),
            collectionName="telescopes_" + random_id,
            writeFiles=False,
        )


def test_adding_parameter_version_db(db, random_id, db_cleanup, io_handler):

    logger.info("----Testing adding a new version of a parameter-----")
    db.copyTelescope(
        dbName=db.DB_CTA_SIMULATION_MODEL,
        telToCopy="North-LST-1",
        versionToCopy="Current",
        newTelName="North-LST-Test",
        collectionName="telescopes",
        dbToCopyTo="sandbox",
        collectionToCopyTo="telescopes_" + random_id,
    )
    db.addParameter(
        dbName="sandbox",
        telescope="North-LST-Test",
        parameter="camera_config_version",
        newVersion="test",
        newValue=42,
        collectionName="telescopes_" + random_id,
    )
    pars = db.readMongoDB(
        dbName="sandbox",
        telescopeModelNameDB="North-LST-Test",
        modelVersion="test",
        runLocation=io_handler.getOutputDirectory(dirType="model", test=True),
        collectionName="telescopes_" + random_id,
        writeFiles=False,
    )
    assert pars["camera_config_version"]["Value"] == 42


def test_update_parameter_db(db, random_id, db_cleanup, io_handler):

    logger.info("----Testing updating a parameter-----")
    db.copyTelescope(
        dbName=db.DB_CTA_SIMULATION_MODEL,
        telToCopy="North-LST-1",
        versionToCopy="Current",
        newTelName="North-LST-Test",
        collectionName="telescopes",
        dbToCopyTo="sandbox",
        collectionToCopyTo="telescopes_" + random_id,
    )
    db.addParameter(
        dbName="sandbox",
        telescope="North-LST-Test",
        parameter="camera_config_version",
        newVersion="test",
        newValue=42,
        collectionName="telescopes_" + random_id,
    )
    db.updateParameter(
        dbName="sandbox",
        telescope="North-LST-Test",
        version="test",
        parameter="camera_config_version",
        newValue=999,
        collectionName="telescopes_" + random_id,
    )
    pars = db.readMongoDB(
        dbName="sandbox",
        telescopeModelNameDB="North-LST-Test",
        modelVersion="test",
        runLocation=io_handler.getOutputDirectory(dirType="model", test=True),
        collectionName="telescopes_" + random_id,
        writeFiles=False,
    )
    assert pars["camera_config_version"]["Value"] == 999


def test_adding_new_parameter_db(db, random_id, db_cleanup, io_handler):

    logger.info("----Testing adding a new parameter-----")
    db.copyTelescope(
        dbName=db.DB_CTA_SIMULATION_MODEL,
        telToCopy="North-LST-1",
        versionToCopy="Current",
        newTelName="North-LST-Test",
        collectionName="telescopes",
        dbToCopyTo="sandbox",
        collectionToCopyTo="telescopes_" + random_id,
    )
    db.addNewParameter(
        dbName="sandbox",
        telescope="North-LST-Test",
        version="test",
        parameter="camera_config_version_test",
        value=999,
        collectionName="telescopes_" + random_id,
    )
    pars = db.readMongoDB(
        dbName="sandbox",
        telescopeModelNameDB="North-LST-Test",
        modelVersion="test",
        runLocation=io_handler.getOutputDirectory(dirType="model", test=True),
        collectionName="telescopes_" + random_id,
        writeFiles=False,
    )
    assert pars["camera_config_version_test"]["Value"] == 999


def test_update_parameter_field_db(db, random_id, db_cleanup, io_handler):

    logger.info("----Testing modifying a field of a parameter-----")
    db.copyTelescope(
        dbName=db.DB_CTA_SIMULATION_MODEL,
        telToCopy="North-LST-1",
        versionToCopy="Current",
        newTelName="North-LST-Test",
        collectionName="telescopes",
        dbToCopyTo="sandbox",
        collectionToCopyTo="telescopes_" + random_id,
    )
    db.copyDocuments(
        dbName=db.DB_CTA_SIMULATION_MODEL,
        collection="metadata",
        query={"Entry": "Simulation-Model-Tags"},
        dbToCopyTo="sandbox",
        collectionToCopyTo="metadata_" + random_id,
    )
    db.updateParameterField(
        dbName="sandbox",
        telescope="North-LST-Test",
        version="Current",
        parameter="camera_pixels",
        field="Applicable",
        newValue=False,
        collectionName="telescopes_" + random_id,
    )
    pars = db.readMongoDB(
        dbName="sandbox",
        telescopeModelNameDB="North-LST-Test",
        modelVersion="Current",
        runLocation=io_handler.getOutputDirectory(dirType="model", test=True),
        collectionName="telescopes_" + random_id,
        writeFiles=False,
    )
    assert pars["camera_pixels"]["Applicable"] is False


def test_reading_db_sites(db):

    logger.info("----Testing reading La Palma parameters-----")
    pars = db.getSiteParameters("North", "Current")
    if db.dbDetails:
        assert pars["altitude"]["Value"] == 2158
    else:
        assert pars["altitude"] == 2158

    logger.info("----Testing reading Paranal parameters-----")
    pars = db.getSiteParameters("South", "Current")
    if db.dbDetails:
        assert pars["altitude"]["Value"] == 2147
    else:
        assert pars["altitude"] == 2147


def test_separating_get_and_write(db, io_handler):

    logger.info("----Testing getting parameters and exporting model files-----")
    pars = db.getModelParameters("north", "lst-1", "Current")

    fileList = list()
    for parNow in pars.values():
        if parNow["File"]:
            fileList.append(parNow["Value"])
    db.exportModelFiles(
        pars,
        io_handler.getOutputDirectory(dirType="model", test=True),
    )
    logger.debug(
        "Checking files were written to {}".format(
            io_handler.getOutputDirectory(dirType="model", test=True)
        )
    )
    for fileNow in fileList:
        assert io_handler.getOutputFile(fileNow, dirType="model", test=True).exists()


<<<<<<< HEAD
def test_insert_files_db(db, io_handler):
=======
def test_insert_files_db(db, db_cleanup_file_sandbox):
>>>>>>> 6e0fe421

    logger.info("----Testing inserting files to the DB-----")
    logger.info(
        "Creating a temporary file in {}".format(
            io_handler.getOutputDirectory(dirType="model", test=True)
        )
    )
    fileName = io_handler.getOutputDirectory(dirType="model", test=True) / "test_file.dat"
    with open(fileName, "w") as f:
        f.write("# This is a test file")

    file_id = db.insertFileToDB(fileName, "sandbox")
    assert file_id == db._getFileMongoDB("sandbox", "test_file.dat")._id


def test_get_all_versions(db):

    allVersions = db.getAllVersions(
        dbName=db.DB_CTA_SIMULATION_MODEL,
        telescopeModelName="LST-1",
        site="North",
        parameter="camera_config_file",
        collectionName="telescopes",
    )

    # Check only a subset of the versions so that this test doesn't fail when we add more versions.
    assert all(
        _v in allVersions for _v in ["2018-11-07", "prod3_compatible", "prod4", "2020-06-28"]
    )

    allVersions = db.getAllVersions(
        dbName=db.DB_CTA_SIMULATION_MODEL,
        site="North",
        parameter="altitude",
        collectionName="sites",
    )

    # Check only a subset of the versions so that this test doesn't fail when we add more versions.
    assert all(
        _v in allVersions for _v in ["2015-07-21", "prod3_compatible", "prod4", "2020-06-28"]
    )


def test_get_descriptions(db):

    descriptions = db.getDescriptions()

    assert (
        descriptions["quantum_efficiency"]["description"]
        == "File name for the quantum efficiency curve."
    )
    assert descriptions["camera_pixels"]["description"] == "Number of pixels per camera."<|MERGE_RESOLUTION|>--- conflicted
+++ resolved
@@ -319,11 +319,7 @@
         assert io_handler.getOutputFile(fileNow, dirType="model", test=True).exists()
 
 
-<<<<<<< HEAD
-def test_insert_files_db(db, io_handler):
-=======
-def test_insert_files_db(db, db_cleanup_file_sandbox):
->>>>>>> 6e0fe421
+def test_insert_files_db(db, io_handler, db_cleanup_file_sandbox):
 
     logger.info("----Testing inserting files to the DB-----")
     logger.info(
