--- conflicted
+++ resolved
@@ -226,7 +226,7 @@
         value="hello",
         collection_name="telescopes_" + random_id,
     )
-    db.add_new_parameter(
+    db_write.add_new_parameter(
         db_name=f"sandbox_{random_id}",
         telescope="North-LST-Test",
         version="test",
@@ -234,10 +234,7 @@
         value=999,
         collection_name="telescopes_" + random_id,
     )
-<<<<<<< HEAD
-    pars = db_write.read_mongo_db(
-=======
-    db.add_new_parameter(
+    db_write.add_new_parameter(
         db_name=f"sandbox_{random_id}",
         telescope="North-LST-Test",
         version="test",
@@ -245,7 +242,7 @@
         value=999.9,
         collection_name="telescopes_" + random_id,
     )
-    db.add_new_parameter(
+    db_write.add_new_parameter(
         db_name=f"sandbox_{random_id}",
         telescope="North-LST-Test",
         version="test",
@@ -253,7 +250,7 @@
         value=999.9 * u.m,
         collection_name="telescopes_" + random_id,
     )
-    db.add_new_parameter(
+    db_write.add_new_parameter(
         db_name=f"sandbox_{random_id}",
         telescope="North-LST-Test",
         version="test",
@@ -261,8 +258,7 @@
         value="999.9 cm",
         collection_name="telescopes_" + random_id,
     )
-    pars = db.read_mongo_db(
->>>>>>> d984fa0b
+    pars = db_write.read_mongo_db(
         db_name=f"sandbox_{random_id}",
         telescope_model_name_db="North-LST-Test",
         model_version="test",
