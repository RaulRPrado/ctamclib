--- conflicted
+++ resolved
@@ -33,13 +33,8 @@
 
 @pytest.fixture()
 def simulator_ray_tracing(ray_tracing_sst, telescope_model_sst, simtel_path):
-<<<<<<< HEAD
-    simulator_ray_tracing = SimulatorRayTracing(
+    return SimulatorRayTracing(
         simtel_path=simtel_path,
-=======
-    return SimulatorRayTracing(
-        simtel_source_path=simtel_path,
->>>>>>> a8111bbc
         telescope_model=telescope_model_sst,
         config_data={
             "zenith_angle": ray_tracing_sst.config.zenith_angle * u.deg,
