--- conflicted
+++ resolved
@@ -345,23 +345,6 @@
         assert "out of range" in caplog.text
 
 
-<<<<<<< HEAD
-def test_output_format_for_arrays(config_reader_num_gains):
-
-    _config = config_reader_num_gains
-
-    assert _config._output_format_for_arrays(None) is None
-    assert _config._output_format_for_arrays("a") == "a"
-    assert _config._output_format_for_arrays(5) == 5
-    _config.return_arrays_as_strings = False
-    assert np.array_equal(_config._output_format_for_arrays(np.array([1, 2, 3])), [1, 2, 3])
-    _config.return_arrays_as_strings = True
-    assert _config._output_format_for_arrays(np.array([1, 2, 3])) == "1 2 3"
-    assert _config._output_format_for_arrays(np.array([1, 2, 3]), True) == "1, 2, 3"
-
-
-=======
->>>>>>> b7857485
 def test_jsonnumpy_encoder():
 
     encoder = JsonNumpyEncoder()
