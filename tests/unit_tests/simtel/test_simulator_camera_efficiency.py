--- conflicted
+++ resolved
@@ -64,12 +64,8 @@
         simulator_camera_efficiency._check_run_result()
 
 
-<<<<<<< HEAD
+@pytest.mark.xfail(reason="Test requires Derived-Values Database")
 def test_get_one_dim_distribution(io_handler, db_config, simtel_path):
-=======
-@pytest.mark.xfail(reason="Test requires Derived-Values Database")
-def test_get_one_dim_distribution(site_model_south, simtel_path, telescope_model_sst_prod5):
->>>>>>> f4c8e5f7
 
     logger.warning(
         "Running test_get_one_dim_distribution using prod5 model "
