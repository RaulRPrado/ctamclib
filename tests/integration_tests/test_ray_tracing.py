#!/usr/bin/python3

import logging
from copy import copy

import astropy.units as u
import matplotlib.pyplot as plt
import pytest

from simtools.model.telescope_model import TelescopeModel
from simtools.ray_tracing import RayTracing

logger = logging.getLogger()
logger.setLevel(logging.DEBUG)


@pytest.mark.parametrize("telescope_model_name", ["SSTS-design"])
def test_ssts(telescope_model_name, db_config, simtel_path_no_mock, io_handler, model_version):
    # Test with 3 SSTs
    tel = TelescopeModel(
        site="south",
        telescope_name=telescope_model_name,
        model_version=model_version,
        label="test-sst",
        mongo_db_config=db_config,
    )

    ray = RayTracing(
        telescope_model=tel,
        simtel_path=simtel_path_no_mock,
        zenith_angle=20.0 * u.deg,
        source_distance=10.0 * u.km,
        off_axis_angle=[0, 1.0, 2.0, 3.0, 4.0] * u.deg,
    )
    ray.simulate(test=True, force=True)
    ray.analyze(force=True)


def test_rx(db_config, simtel_path_no_mock, io_handler, telescope_model_lst):

    ray = RayTracing(
        telescope_model=telescope_model_lst,
        simtel_path=simtel_path_no_mock,
        zenith_angle=20 * u.deg,
        source_distance=10 * u.km,
        off_axis_angle=[0, 2.5, 5.0] * u.deg,
    )

    ray.simulate(test=True, force=True)
    ray_rx = copy(ray)

    ray.analyze(force=True)
    ray_rx.analyze(force=True, use_rx=True)

    # Plotting d80
    plt.figure(figsize=(8, 6), tight_layout=True)
    ax = plt.gca()
    ax.set_xlabel("off-axis")
    ax.set_ylabel("d80")

    ray.plot("d80_deg", marker="o", linestyle=":")
    ray_rx.plot("d80_deg", marker="s", linestyle="--")

    plot_file_psf = io_handler.get_output_file(file_name="d80_test_rx.pdf", sub_dir="plots")
    plt.savefig(plot_file_psf)

    # Plotting eff_area
    plt.figure(figsize=(8, 6), tight_layout=True)
    ax = plt.gca()
    ax.set_xlabel("off-axis")
    ax.set_ylabel("eff. area")

    ray.plot("eff_area", marker="o", linestyle=":")
    ray_rx.plot("d80_deg", marker="s", linestyle="--")

    plot_file_area = io_handler.get_output_file(file_name="eff_area_test_rx.pdf", sub_dir="plots")
    plt.savefig(plot_file_area)


def test_plot_image(db_config, simtel_path_no_mock, io_handler, telescope_model_sst):
    ray = RayTracing(
        telescope_model=telescope_model_sst,
        simtel_path=simtel_path_no_mock,
        zenith_angle=20 * u.deg,
        source_distance=10 * u.km,
        off_axis_angle=[0, 2.5, 5.0] * u.deg,
    )

    ray.simulate(test=True, force=True)
    ray.analyze(force=True)

    # Plotting images
    for ii, image in enumerate(ray.images()):
        plt.figure(figsize=(8, 6), tight_layout=True)
        ax = plt.gca()
        ax.set_xlabel("X [cm]")
        ax.set_ylabel("Y [cm]")
        image.plot_image(psf_color="b")
        plot_file = io_handler.get_output_file(
            file_name=f"test_plot_image_{ii}.pdf", sub_dir="plots"
        )
        plt.savefig(plot_file)


def test_single_mirror(db_config, simtel_path_no_mock, io_handler, telescope_model_mst, plot=False):
    """Test MST, single mirror PSF simulation"""

    ray = RayTracing(
        telescope_model=telescope_model_mst,
        simtel_path=simtel_path_no_mock,
        mirror_numbers=list(range(1, 5)),
        single_mirror_mode=True,
    )
    ray.simulate(test=True, force=True)
    ray.analyze(force=True)

    # Plotting d80 histogram
    plt.figure(figsize=(8, 6), tight_layout=True)
    ax = plt.gca()
    ax.set_xlabel("d80")

    ray.plot_histogram("d80_cm", color="r", bins=10)
    plot_file = io_handler.get_output_file(file_name="d80_hist_test.pdf", sub_dir="plots")
    plt.savefig(plot_file)


def test_integral_curve(db_config, simtel_path_no_mock, io_handler, telescope_model_lst):
    ray = RayTracing(
        telescope_model=telescope_model_lst,
        simtel_path=simtel_path_no_mock,
        zenith_angle=20 * u.deg,
        source_distance=10 * u.km,
        off_axis_angle=[0] * u.deg,
    )

    ray.simulate(test=True, force=True)
    ray.analyze(force=True)

    # Plotting cumulative curve for each image
    plt.figure(figsize=(8, 6), tight_layout=True)
    ax = plt.gca()
    ax.set_xlabel("radius [cm]")
    ax.set_ylabel("relative intensity")
    for im in ray.images():
        im.plot_cumulative(color="b")
<<<<<<< HEAD
    plot_file = io_handler.get_output_file(file_name="test_cumulative_psf.pdf", sub_dir="plots")
    plt.savefig(plot_file)


def test_process_rx(
    simtel_path_no_mock, io_handler, telescope_model_lst, tmp_test_directory, caplog
):
    """
    Test the process_rx method of the RayTracing class with an empty file
    and a non-existing file
    """

    config_data = {
        "source_distance": 10 * u.km,
        "zenith_angle": 20 * u.deg,
        "off_axis_angle": [0, 0] * u.deg,
    }

    ray = RayTracing(
        telescope_model=telescope_model_lst,
        simtel_path=simtel_path_no_mock,
        config_data=config_data,
        label="empty_file",
    )
    empty_file = tmp_test_directory / "empty_file.gz"
    with gzip.open(empty_file, "wb"):
        assert Path(empty_file).is_file()
    with pytest.raises(IndexError):
        ray._process_rx(empty_file)
    assert "Invalid output from rx" in caplog.text
    with pytest.raises(FileNotFoundError):
        ray._process_rx(file=tmp_test_directory / "non_existing_file.gz")
    assert "Photon list file not found" in caplog.text
=======
    plot_file = io_handler.get_output_file(
        file_name="test_cumulative_psf.pdf", sub_dir="plots", dir_type="test"
    )
    plt.savefig(plot_file)
>>>>>>> 3f9c521c
<|MERGE_RESOLUTION|>--- conflicted
+++ resolved
@@ -143,43 +143,5 @@
     ax.set_ylabel("relative intensity")
     for im in ray.images():
         im.plot_cumulative(color="b")
-<<<<<<< HEAD
     plot_file = io_handler.get_output_file(file_name="test_cumulative_psf.pdf", sub_dir="plots")
-    plt.savefig(plot_file)
-
-
-def test_process_rx(
-    simtel_path_no_mock, io_handler, telescope_model_lst, tmp_test_directory, caplog
-):
-    """
-    Test the process_rx method of the RayTracing class with an empty file
-    and a non-existing file
-    """
-
-    config_data = {
-        "source_distance": 10 * u.km,
-        "zenith_angle": 20 * u.deg,
-        "off_axis_angle": [0, 0] * u.deg,
-    }
-
-    ray = RayTracing(
-        telescope_model=telescope_model_lst,
-        simtel_path=simtel_path_no_mock,
-        config_data=config_data,
-        label="empty_file",
-    )
-    empty_file = tmp_test_directory / "empty_file.gz"
-    with gzip.open(empty_file, "wb"):
-        assert Path(empty_file).is_file()
-    with pytest.raises(IndexError):
-        ray._process_rx(empty_file)
-    assert "Invalid output from rx" in caplog.text
-    with pytest.raises(FileNotFoundError):
-        ray._process_rx(file=tmp_test_directory / "non_existing_file.gz")
-    assert "Photon list file not found" in caplog.text
-=======
-    plot_file = io_handler.get_output_file(
-        file_name="test_cumulative_psf.pdf", sub_dir="plots", dir_type="test"
-    )
-    plt.savefig(plot_file)
->>>>>>> 3f9c521c
+    plt.savefig(plot_file)