--- conflicted
+++ resolved
@@ -152,22 +152,15 @@
         ]
     ],
     # Camera
-<<<<<<< HEAD
-    "validate_camera_efficiency": [
+    "validate_camera_efficiency::MST-NectarCam-D": [
         ["--site", "North", "--telescope", "MST-NectarCam-D", "--model_version", "prod5"]
+    ],
+    "validate_camera_efficiency::SST-D": [
+        ["-site", "South", "-telescope", "SST-D", "--model_version", "prod5"]
     ],
     "validate_camera_fov": [
         ["--site", "North", "--telescope", "MST-NectarCam-D", "--model_version", "prod5"]
     ],
-=======
-    "validate_camera_efficiency::MST-NectarCam-D": [
-        ["-s", "North", "-t", "MST-NectarCam-D", "--model_version", "prod5"]
-    ],
-    "validate_camera_efficiency::SST-D": [
-        ["-s", "South", "-t", "SST-D", "--model_version", "prod5"]
-    ],
-    "validate_camera_fov": [["-s", "North", "-t", "MST-NectarCam-D", "--model_version", "prod5"]],
->>>>>>> 51de75dc
     "plot_simtel_histograms::help": [
         [
             "--help",
