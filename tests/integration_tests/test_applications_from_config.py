#!/usr/bin/python3
# Integration tests for applications from config file
#

import logging
import os
from collections import defaultdict
from io import StringIO
from pathlib import Path

import pytest
import yaml

import simtools.utils.general as gen
from simtools.testing import assertions, compare_output

logger = logging.getLogger()
logger.setLevel(logging.DEBUG)


def get_application_command(app, config_file=None, config_string=None):
    """
    Return the command to run the application with the given config file.

    Parameters
    ----------
    app: str
        Name of the application.
    config_file: str
        Configuration file.
    config_string: str
        Configuration string (e.g., '--version')

    Returns
    -------
    str: command to run the application test.

    """
    if app.find("simtools-") < 0:
        cmd = "python simtools/applications/" + app + ".py"
    else:
        cmd = app
    if config_string is not None:
        cmd += f" {config_string}"
    elif config_file is not None:
        cmd += f" --config {config_file}"
    return cmd


def get_list_of_test_configurations(get_test_names=False):
    """
    Read all config files in the config directory and return a list
    of configuration dicts (equivalent to list of application tests).

    Parameters:
    -----------
    get_test_names: bool
        If True, return a list of test names instead of a list of configuration dictionaries.

    Returns
    -------
    list:
        of test names or of configuration dictionaries.

    """

    # (needs to be sorted for pytest-xdist, see Known Limitations in their website)
    config_files = sorted(Path(__file__).parent.glob("config/*.yml"))
    logger.debug(f"Configuration files: {config_files}")

    configs = []
    for config_file in config_files:
        # read config file
        # remove new line characters from config - otherwise issues
        # with especially long file names
        _dict = gen.remove_substring_recursively_from_dict(
            gen.collect_data_from_file_or_dict(file_name=config_file, in_dict=None), substring="\n"
        )
        configs.append(_dict.get("CTA_SIMPIPE", None))

    # list of all applications
    # (needs to be sorted for pytest-xdist, see Known Limitations in their website)
    _applications = sorted({item["APPLICATION"] for item in configs if "APPLICATION" in item})
    for _app in _applications:
        # add for all applications "--help" call
        configs.append(
            {"APPLICATION": _app, "TEST_NAME": "auto-help", "CONFIGURATION": {"HELP": True}}
        )
        # add for all applications "--version" call
        configs.append(
            {"APPLICATION": _app, "TEST_NAME": "auto-version", "CONFIGURATION": {"VERSION": True}}
        )
        # add for all applications call without config file
        configs.append({"APPLICATION": _app, "TEST_NAME": "auto-no_config"})

    if get_test_names:
        return [
            f"{item.get('APPLICATION', 'no-app-name')}_{item.get('TEST_NAME', 'no-test-name')}"
            for item in configs
        ]

    return configs


<<<<<<< HEAD
def compare_ecsv_files(file1, file2, tolerance=1.0e-5):
    """
    Compare two ecsv files:
    - same column table names
    - numerical values in columns are close

    Parameters
    ----------
    file1: str
        First file to compare
    file2: str
        Second file to compare
    tolerance: float
        Tolerance for comparing numerical values.

    """

    logger.info(f"Comparing files: {file1} and {file2}")
    table1 = Table.read(file1, format="ascii.ecsv")
    table2 = Table.read(file2, format="ascii.ecsv")

    assert len(table1) == len(table2)

    for col_name in table1.colnames:
        if np.issubdtype(table1[col_name].dtype, np.floating):
            assert np.allclose(table1[col_name], table2[col_name], rtol=tolerance)


def compare_json_files(file1, file2):
    """
    Compare two json files.

    Take into account float comparison for sim_telarray string-embedded floats.

    Parameters
    ----------
    file1: str
        First file to compare
    file2: str
        Second file to compare

    """

    data1 = gen.collect_data_from_file_or_dict(file1, in_dict=None)
    data2 = gen.collect_data_from_file_or_dict(file2, in_dict=None)

    try:
        assert data1 == data2
    except AssertionError:
        if "value" in data1 and isinstance(data1["value"], str):
            value_list_1 = gen.convert_string_to_list(data1.pop("value"))
            value_list_2 = gen.convert_string_to_list(data2.pop("value"))
            np.allclose(value_list_1, value_list_2, rtol=1e-2)
        assert data1 == data2


def check_expected_output(file, expected_output):

    if not file.suffix == ".zst":
        raise ValueError(
            f"Expected output file {file} is not a zstd compressed file (i.e., a sim_telarray file)."
        )

    from eventio.simtel.simtelfile import SimTelFile

    def check_n_showers_and_energy_range(file):
        simulated_energies = []
        simulation_config = {}
        with SimTelFile(file) as f:
            simulation_config = f.mc_run_headers[0]
            for event in f.iter_mc_events():
                simulated_energies.append(event["mc_shower"]["energy"])

        # The relative tolerance is set to 1% because ~0.5% shower simulations do not
        # succeed, without resulting in an error. This tolerance therefore is not an issue.
        assert np.isclose(
            len(np.unique(simulated_energies)), simulation_config["n_showers"], rtol=1e-2
        )
        assert all(
            simulation_config["E_range"][0] <= energy <= simulation_config["E_range"][1]
            for energy in simulated_energies
        )

    def check_telescope_info(file, expected_output):
        item_to_check = defaultdict(list)
        with SimTelFile(file) as f:
            for event in f:
                if "pe_sum" in expected_output:
                    item_to_check["pe_sum"].extend(
                        event["photoelectron_sums"]["n_pe"][event["photoelectron_sums"]["n_pe"] > 0]
                    )
                if "trigger_time" in expected_output:
                    item_to_check["trigger_time"].extend(
                        event["trigger_information"]["trigger_times"]
                    )
                if "photons" in expected_output:
                    item_to_check["photons"].extend(event["photoelectron_sums"]["photons_atm_qe"])

        for key, value in expected_output.items():
            assert len(item_to_check[key]) > 0, f"No data found for {key}"
            assert (
                value[0] < np.mean(item_to_check[key]) < value[1]
            ), f"Mean of {key} is not in the expected range"

    check_n_showers_and_energy_range(file=file)
    check_telescope_info(file=file, expected_output=expected_output)


def compare_files(file1, file2, tolerance=1.0e-5):
    """
    Compare two files.

    Parameters
    ----------
    file1: str
        First file to compare
    file2: str
        Second file to compare
    tolerance: float
        Tolerance for comparing numerical values.

    """

    if str(file1).endswith(".ecsv") and str(file2).endswith(".ecsv"):
        compare_ecsv_files(file1, file2, tolerance)
        return
    if str(file1).endswith(".json") and str(file2).endswith(".json"):
        compare_json_files(file1, file2)
        return

    pytest.fail(f"Failed comparing files: {file1} and {file2} (unknown file type?)")


def assert_file_type(file_type, file_name):
    """
    Assert that the file is of the given type.

    Parameters
    ----------
    file_type: str
        File type (json, yaml).
    file_name: str
        File name.

    """

    if file_type == "json":
        try:
            with open(file_name, encoding="utf-8") as file:
                json.load(file)
            return True
        except (json.JSONDecodeError, FileNotFoundError):
            return False
    if file_type == "yaml" or file_type == "yml":
        try:
            with open(file_name, encoding="utf-8") as file:
                yaml.safe_load(file)
            return True
        except (yaml.YAMLError, FileNotFoundError):
            return False

    # no dedicated tests for other file types, checking suffix only
    logger.info(f"File type test is checking suffix only for {file_name} (suffix: {file_type}))")
    if file_name.suffix[1:] == file_type:
        return True

    return False


=======
>>>>>>> 492271cc
def validate_application_output(config):
    """
    Validate application output against expected output.
    Expected output is defined in configuration file.

    Parameters
    ----------
    config: dict
        dictionary with the configuration for the application test.

    """

    if "INTEGRATION_TESTS" not in config:
        return

    for integration_test in config["INTEGRATION_TESTS"]:
        logger.info(f"Testing application output: {integration_test}")
        if "REFERENCE_OUTPUT_FILE" in integration_test:
            assert compare_output.compare_files(
                integration_test["REFERENCE_OUTPUT_FILE"],
                Path(config["CONFIGURATION"]["OUTPUT_PATH"]).joinpath(
                    config["CONFIGURATION"]["OUTPUT_FILE"]
                ),
                integration_test.get("TOLERANCE", 1.0e-5),
            )

        if "OUTPUT_FILE" in integration_test:
            # In this case the output file is the file generated by the application
            # First check if the output is in the data directory (simtel_array related),
            # Then check if the file is in the output directory (remaining tools).
            logger.info(f"PATH {config['CONFIGURATION']['OUTPUT_PATH']}")
            logger.info(f"File {integration_test['OUTPUT_FILE']}")
            try:
                assert (
                    Path(config["CONFIGURATION"]["DATA_DIRECTORY"])
                    .joinpath(integration_test["OUTPUT_FILE"])
                    .exists()
                )
            except KeyError:
                assert (
                    Path(config["CONFIGURATION"]["OUTPUT_PATH"])
                    .joinpath(integration_test["OUTPUT_FILE"])
                    .exists()
                )

            expected_output = [
                d["EXPECTED_OUTPUT"] for d in config["INTEGRATION_TESTS"] if "EXPECTED_OUTPUT" in d
            ]
            if expected_output and "log_hist" not in integration_test["OUTPUT_FILE"]:
                # Get the expected output from the configuration file
                expected_output = expected_output[0]
                logger.info(
                    f"Checking the output of {integration_test['OUTPUT_FILE']} "
                    "complies with the expected output: "
                    f"{expected_output}"
                )
                check_expected_output(
                    Path(config["CONFIGURATION"]["DATA_DIRECTORY"]).joinpath(
                        integration_test["OUTPUT_FILE"]
                    ),
                    expected_output,
                )

        if "FILE_TYPE" in integration_test:
            assert assertions.assert_file_type(
                integration_test["FILE_TYPE"],
                Path(config["CONFIGURATION"]["OUTPUT_PATH"]).joinpath(
                    config["CONFIGURATION"]["OUTPUT_FILE"]
                ),
            )


def prepare_configuration(config, output_path, model_version=None):
    """
    Prepare configuration. This means either to write a temporary config file
    or to return a single string for single boolean options (e.g., --version).
    Change output path and file to paths provided with output_path.

    Parameters
    ----------
    config: dict
        Dictionary with the configuration for the application test.
    output_path: str
        Output path.
    model_version: str
        Model versions (default: use those given in config files)

    Returns
    -------
    str: path to the temporary config file.
    str: configuration string.
    str: config file model version

    """

    if len(config) == 1 and next(iter(config.values())) is True:
        return None, "--" + next(iter(config.keys())).lower(), None

    tmp_config_file = output_path / "tmp_config.yml"
    config_file_model_version = config.get("MODEL_VERSION")
    if model_version is not None and "MODEL_VERSION" in config:
        config.update({"MODEL_VERSION": model_version})
    if "OUTPUT_PATH" in config:
        config.update({"OUTPUT_PATH": str(Path(output_path).joinpath(config["OUTPUT_PATH"]))})
        config.update({"USE_PLAIN_OUTPUT_PATH": True})
    if "DATA_DIRECTORY" in config:
        config.update({"DATA_DIRECTORY": str(Path(output_path).joinpath(config["DATA_DIRECTORY"]))})

    logger.info(f"Writing config file: {tmp_config_file}")
    with open(tmp_config_file, "w", encoding="utf-8") as file:
        yaml.safe_dump(config, file, sort_keys=False)

    return tmp_config_file, None, config_file_model_version


@pytest.mark.parametrize(
    "config",
    get_list_of_test_configurations(),
    ids=get_list_of_test_configurations(get_test_names=True),
)
def test_applications_from_config(tmp_test_directory, config, monkeypatch, request, model_version):
    """
    Test all applications from config files found in the config directory.

    Parameters
    ----------
    tmp_test_directory: str
        Temporary directory, into which test configuration and output is written.
    config: dict
        Dictionary with the configuration parameters for the test.

    """

    # The db_add_file_to_db.py application requires a user confirmation.
    # With this line we mock the user confirmation to be y for the test
    # Notice this is done for all tests, so keep in mind if in the future we add tests with input.
    monkeypatch.setattr("sys.stdin", StringIO("y\n"))

    try:
        tmp_output_path = Path(tmp_test_directory).joinpath(
            config["APPLICATION"] + "-" + config["TEST_NAME"]
        )
    except KeyError as exc:
        logger.error(f"No application defined in config file {config}.")
        raise exc
    tmp_output_path.mkdir(parents=True, exist_ok=True)
    logger.info(f"Temporary output path: {tmp_output_path}")
    logger.info(f"Test configuration from config file: {config}")
    logger.info(f"Model version: {request.config.getoption('--model_version')}")
    if "CONFIGURATION" in config:
        model_version_requested = request.config.getoption("--model_version")
        if "MODEL_VERSION_USE_CURRENT" in config:
            model_version_config = config["CONFIGURATION"]["MODEL_VERSION"]
            if model_version_requested != model_version_config:
                pytest.skip(
                    "Model version requested {model_version_requested} not supported for this test"
                )
        config_file, config_string, config_file_model_version = prepare_configuration(
            config["CONFIGURATION"],
            output_path=tmp_output_path,
            model_version=model_version_requested,
        )
    else:
        config_file = None
        config_string = None
        config_file_model_version = None

    cmd = get_application_command(
        app=config.get("APPLICATION", None),
        config_file=config_file,
        config_string=config_string,
    )
    logger.info(f"Application configuration: {config}")

    logger.info(f"Running application: {cmd}")
    assert os.system(cmd) == 0

    # output validation for tests with default values
    # executed only for the model version as given in the config file
    if request.config.getoption("--model_version") is None:
        validate_application_output(config)
    elif config_file_model_version is not None:
        _from_command_line = request.config.getoption("--model_version")
        _from_config_file = config_file_model_version
        if _from_command_line == _from_config_file:
            validate_application_output(config)<|MERGE_RESOLUTION|>--- conflicted
+++ resolved
@@ -4,7 +4,6 @@
 
 import logging
 import os
-from collections import defaultdict
 from io import StringIO
 from pathlib import Path
 
@@ -102,178 +101,6 @@
     return configs
 
 
-<<<<<<< HEAD
-def compare_ecsv_files(file1, file2, tolerance=1.0e-5):
-    """
-    Compare two ecsv files:
-    - same column table names
-    - numerical values in columns are close
-
-    Parameters
-    ----------
-    file1: str
-        First file to compare
-    file2: str
-        Second file to compare
-    tolerance: float
-        Tolerance for comparing numerical values.
-
-    """
-
-    logger.info(f"Comparing files: {file1} and {file2}")
-    table1 = Table.read(file1, format="ascii.ecsv")
-    table2 = Table.read(file2, format="ascii.ecsv")
-
-    assert len(table1) == len(table2)
-
-    for col_name in table1.colnames:
-        if np.issubdtype(table1[col_name].dtype, np.floating):
-            assert np.allclose(table1[col_name], table2[col_name], rtol=tolerance)
-
-
-def compare_json_files(file1, file2):
-    """
-    Compare two json files.
-
-    Take into account float comparison for sim_telarray string-embedded floats.
-
-    Parameters
-    ----------
-    file1: str
-        First file to compare
-    file2: str
-        Second file to compare
-
-    """
-
-    data1 = gen.collect_data_from_file_or_dict(file1, in_dict=None)
-    data2 = gen.collect_data_from_file_or_dict(file2, in_dict=None)
-
-    try:
-        assert data1 == data2
-    except AssertionError:
-        if "value" in data1 and isinstance(data1["value"], str):
-            value_list_1 = gen.convert_string_to_list(data1.pop("value"))
-            value_list_2 = gen.convert_string_to_list(data2.pop("value"))
-            np.allclose(value_list_1, value_list_2, rtol=1e-2)
-        assert data1 == data2
-
-
-def check_expected_output(file, expected_output):
-
-    if not file.suffix == ".zst":
-        raise ValueError(
-            f"Expected output file {file} is not a zstd compressed file (i.e., a sim_telarray file)."
-        )
-
-    from eventio.simtel.simtelfile import SimTelFile
-
-    def check_n_showers_and_energy_range(file):
-        simulated_energies = []
-        simulation_config = {}
-        with SimTelFile(file) as f:
-            simulation_config = f.mc_run_headers[0]
-            for event in f.iter_mc_events():
-                simulated_energies.append(event["mc_shower"]["energy"])
-
-        # The relative tolerance is set to 1% because ~0.5% shower simulations do not
-        # succeed, without resulting in an error. This tolerance therefore is not an issue.
-        assert np.isclose(
-            len(np.unique(simulated_energies)), simulation_config["n_showers"], rtol=1e-2
-        )
-        assert all(
-            simulation_config["E_range"][0] <= energy <= simulation_config["E_range"][1]
-            for energy in simulated_energies
-        )
-
-    def check_telescope_info(file, expected_output):
-        item_to_check = defaultdict(list)
-        with SimTelFile(file) as f:
-            for event in f:
-                if "pe_sum" in expected_output:
-                    item_to_check["pe_sum"].extend(
-                        event["photoelectron_sums"]["n_pe"][event["photoelectron_sums"]["n_pe"] > 0]
-                    )
-                if "trigger_time" in expected_output:
-                    item_to_check["trigger_time"].extend(
-                        event["trigger_information"]["trigger_times"]
-                    )
-                if "photons" in expected_output:
-                    item_to_check["photons"].extend(event["photoelectron_sums"]["photons_atm_qe"])
-
-        for key, value in expected_output.items():
-            assert len(item_to_check[key]) > 0, f"No data found for {key}"
-            assert (
-                value[0] < np.mean(item_to_check[key]) < value[1]
-            ), f"Mean of {key} is not in the expected range"
-
-    check_n_showers_and_energy_range(file=file)
-    check_telescope_info(file=file, expected_output=expected_output)
-
-
-def compare_files(file1, file2, tolerance=1.0e-5):
-    """
-    Compare two files.
-
-    Parameters
-    ----------
-    file1: str
-        First file to compare
-    file2: str
-        Second file to compare
-    tolerance: float
-        Tolerance for comparing numerical values.
-
-    """
-
-    if str(file1).endswith(".ecsv") and str(file2).endswith(".ecsv"):
-        compare_ecsv_files(file1, file2, tolerance)
-        return
-    if str(file1).endswith(".json") and str(file2).endswith(".json"):
-        compare_json_files(file1, file2)
-        return
-
-    pytest.fail(f"Failed comparing files: {file1} and {file2} (unknown file type?)")
-
-
-def assert_file_type(file_type, file_name):
-    """
-    Assert that the file is of the given type.
-
-    Parameters
-    ----------
-    file_type: str
-        File type (json, yaml).
-    file_name: str
-        File name.
-
-    """
-
-    if file_type == "json":
-        try:
-            with open(file_name, encoding="utf-8") as file:
-                json.load(file)
-            return True
-        except (json.JSONDecodeError, FileNotFoundError):
-            return False
-    if file_type == "yaml" or file_type == "yml":
-        try:
-            with open(file_name, encoding="utf-8") as file:
-                yaml.safe_load(file)
-            return True
-        except (yaml.YAMLError, FileNotFoundError):
-            return False
-
-    # no dedicated tests for other file types, checking suffix only
-    logger.info(f"File type test is checking suffix only for {file_name} (suffix: {file_type}))")
-    if file_name.suffix[1:] == file_type:
-        return True
-
-    return False
-
-
-=======
->>>>>>> 492271cc
 def validate_application_output(config):
     """
     Validate application output against expected output.
@@ -330,7 +157,7 @@
                     "complies with the expected output: "
                     f"{expected_output}"
                 )
-                check_expected_output(
+                assertions.check_expected_output(
                     Path(config["CONFIGURATION"]["DATA_DIRECTORY"]).joinpath(
                         integration_test["OUTPUT_FILE"]
                     ),
@@ -449,7 +276,7 @@
     logger.info(f"Application configuration: {config}")
 
     logger.info(f"Running application: {cmd}")
-    assert os.system(cmd) == 0
+    assert os.system(cmd) == 0, f"Application failed: {cmd}"
 
     # output validation for tests with default values
     # executed only for the model version as given in the config file
