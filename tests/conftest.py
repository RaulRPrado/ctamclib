--- conflicted
+++ resolved
@@ -171,11 +171,7 @@
 def telescope_model_lst(db_config, io_handler):
     telescope_model_LST = TelescopeModel(
         site="North",
-<<<<<<< HEAD
-        telescope_name="LSTN-01",
-=======
         telescope_model_name="LSTN-01",
->>>>>>> 8f2c502d
         model_version="Prod5",
         mongo_db_config=db_config,
         label="test-telescope-model-lst",
@@ -187,11 +183,7 @@
 def telescope_model_mst(db_config, io_handler):
     tel = TelescopeModel(
         site="South",
-<<<<<<< HEAD
-        telescope_name="MSTS-design",
-=======
         telescope_model_name="MSTS-design",
->>>>>>> 8f2c502d
         model_version="Prod5",
         label="test-telescope-model-mst",
         mongo_db_config=db_config,
@@ -204,11 +196,7 @@
 def telescope_model_sst(db_config, io_handler):
     telescope_model_SST = TelescopeModel(
         site="South",
-<<<<<<< HEAD
-        telescope_name="SSTS-design",
-=======
         telescope_model_name="SSTS-design",
->>>>>>> 8f2c502d
         model_version="Prod5",
         mongo_db_config=db_config,
         label="test-telescope-model-sst",
