.. _Library:

API
***

gammasim-tools is composed of the following modules and module groups:

.. toctree::
  :maxdepth: 1
  :glob:

  camera_efficiency
  configuration_module
  corsika
  data_model
  db_handler
  io_handler
  job_execution
  layout_array
  mc_model
  psf_analysis
  ray_tracing
  sim_telarray
  simulators
  util
<<<<<<< HEAD
  visualization
=======
  visualize
>>>>>>> 3e5a8893
<|MERGE_RESOLUTION|>--- conflicted
+++ resolved
@@ -23,8 +23,4 @@
   sim_telarray
   simulators
   util
-<<<<<<< HEAD
-  visualization
-=======
-  visualize
->>>>>>> 3e5a8893
+  visualization