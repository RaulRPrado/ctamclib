#!/usr/bin/python3

"""
    Summary
    -------
    Setting workflow for a model parameter (value, table)
    through an external interface.

    Prototype implementation allowing to submit metadata and
    data through the command line.


    Command line arguments
    ----------------------
    workflow_config_file (str, required)
        Workflow configuration (yml format)
    input_meta (str, required)
        User-provided meta data file (yml format)
    input_data (str, required)
        User-provided data file
    verbosity (str, optional)
        Log level to print (default=INFO).

    Example
    -------

    Runtime 1 min

    .. code-block:: console

        python ./set_modelparameter_from_external.py \
            --workflow_config_file set_quantum_efficiency_from_external.yml \
            --input_meta_file qe_R12992-100-05b.usermeta.yml \
            --input_data_file qe_R12992-100-05b.data.ecsv \


"""

import logging
import os

import simtools.util.general as gen
import simtools.util.validate_data as ds
import simtools.util.commandline_parser as argparser
<<<<<<< HEAD
import simtools.util.workflow_configuration as workflow_config
import simtools.util.write_model_data as writer


def transform_input(_args, _workflow_config):
    """
    data transformation for simulation model data

    includes:
    -
    - schema validation
    - data validation
    - data cleaning
    - data conversion to standard units
    - metadata writer

    Parameters:
    -----------
    _args
        command line parameters
    _workflow_config
        workflow configuration

    Returns:
    -------
    output_meta: dict
        transformed user meta data
    output_data: astropy Table
        transformed data table

    """

    _schema_validator = vs.SchemaValidator(_workflow_config)
    _output_meta = _schema_validator.validate_and_transform(
        _args.input_meta_file)

    _data_validator = ds.DataValidator(
        _workflow_config["CTASIMPIPE"]["DATA_COLUMNS"],
        _args.input_data_file)
    _data_validator.validate()
    _output_data = _data_validator.transform()

    return _output_meta, _output_data


def parse():
=======
import simtools.util.workflow_description as workflow_config
import simtools.util.model_data_writer as writer


def parse(label):
>>>>>>> ae335a87
    """
    Parse command line configuration

    """

<<<<<<< HEAD
    parser = argparser.CommandLineParser("Setting workflow model parameter data")
    parser.initialize_workflow_arguments()
=======
    parser = argparser.CommandLineParser(label)
>>>>>>> ae335a87
    parser.add_argument(
        "-m",
        "--input_meta_file",
        help="User-provided meta data file (yml)",
        type=str,
        required=True,
    )
    parser.add_argument(
        "-d",
        "--input_data_file",
        help="User-provided data file (ecsv)",
        type=str,
        required=True,
    )
    parser.initialize_default_arguments()
    return parser.parse_args()


if __name__ == "__main__":

    label = os.path.basename(__file__).split('.')[0]
    args = parse(label)

    logger = logging.getLogger()
    logger.setLevel(gen.getLogLevelFromUser(args.logLevel))

<<<<<<< HEAD
    workflow_config = workflow_config.WorkflowConfiguration()
    workflow_config.collect_configuration(
        args.workflow_config_file,
        args.reference_schema_directory)

    output_meta, output_data = transform_input(
        args,
        workflow_config.configuration)

    file_writer = writer.ModelData(workflow_config.configuration)
    file_writer.write_model_file(output_meta,
                                 output_data,
                                 args.product_directory)
=======
    workflow = workflow_config.WorkflowDescription(label=label, args=args)

    data_validator = ds.DataValidator(workflow)
    data_validator.validate()

    file_writer = writer.ModelDataWriter(workflow)
    file_writer.write_metadata()
    file_writer.write_data(data_validator.transform())
>>>>>>> ae335a87
<|MERGE_RESOLUTION|>--- conflicted
+++ resolved
@@ -42,71 +42,17 @@
 import simtools.util.general as gen
 import simtools.util.validate_data as ds
 import simtools.util.commandline_parser as argparser
-<<<<<<< HEAD
-import simtools.util.workflow_configuration as workflow_config
-import simtools.util.write_model_data as writer
-
-
-def transform_input(_args, _workflow_config):
-    """
-    data transformation for simulation model data
-
-    includes:
-    -
-    - schema validation
-    - data validation
-    - data cleaning
-    - data conversion to standard units
-    - metadata writer
-
-    Parameters:
-    -----------
-    _args
-        command line parameters
-    _workflow_config
-        workflow configuration
-
-    Returns:
-    -------
-    output_meta: dict
-        transformed user meta data
-    output_data: astropy Table
-        transformed data table
-
-    """
-
-    _schema_validator = vs.SchemaValidator(_workflow_config)
-    _output_meta = _schema_validator.validate_and_transform(
-        _args.input_meta_file)
-
-    _data_validator = ds.DataValidator(
-        _workflow_config["CTASIMPIPE"]["DATA_COLUMNS"],
-        _args.input_data_file)
-    _data_validator.validate()
-    _output_data = _data_validator.transform()
-
-    return _output_meta, _output_data
-
-
-def parse():
-=======
 import simtools.util.workflow_description as workflow_config
 import simtools.util.model_data_writer as writer
 
 
 def parse(label):
->>>>>>> ae335a87
     """
     Parse command line configuration
 
     """
 
-<<<<<<< HEAD
-    parser = argparser.CommandLineParser("Setting workflow model parameter data")
-    parser.initialize_workflow_arguments()
-=======
     parser = argparser.CommandLineParser(label)
->>>>>>> ae335a87
     parser.add_argument(
         "-m",
         "--input_meta_file",
@@ -133,21 +79,6 @@
     logger = logging.getLogger()
     logger.setLevel(gen.getLogLevelFromUser(args.logLevel))
 
-<<<<<<< HEAD
-    workflow_config = workflow_config.WorkflowConfiguration()
-    workflow_config.collect_configuration(
-        args.workflow_config_file,
-        args.reference_schema_directory)
-
-    output_meta, output_data = transform_input(
-        args,
-        workflow_config.configuration)
-
-    file_writer = writer.ModelData(workflow_config.configuration)
-    file_writer.write_model_file(output_meta,
-                                 output_data,
-                                 args.product_directory)
-=======
     workflow = workflow_config.WorkflowDescription(label=label, args=args)
 
     data_validator = ds.DataValidator(workflow)
@@ -155,5 +86,4 @@
 
     file_writer = writer.ModelDataWriter(workflow)
     file_writer.write_metadata()
-    file_writer.write_data(data_validator.transform())
->>>>>>> ae335a87
+    file_writer.write_data(data_validator.transform())