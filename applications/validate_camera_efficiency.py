#!/usr/bin/python3

"""
    Summary
    -------
    This application validate the camera efficiency by simulating it using \
    the testeff program provided by sim_telarray.

    The results of camera efficiency for Cherenkov (left) and NSB (right) light as a function\
    of wavelength are plotted. See examples below.

    .. _validate_camera_eff_plot:
    .. image:: images/validate_camera_efficiency_North-MST-NectarCam-D_cherenkov.png
      :width: 49 %
    .. image:: images/validate_camera_efficiency_North-MST-NectarCam-D_nsb.png
      :width: 49 %

    Command line arguments
    ----------------------
    site (str, required)
        North or South.
    telescope (str, required)
        Telescope model name (e.g. LST-1, SST-D, ...)
    model_version (str, optional)
        Model version (default=prod4)
    verbosity (str, optional)
        Log level to print (default=INFO).

    Example
    -------
    MST-NectarCam - Prod4

    Runtime < 1 min.

    .. code-block:: console

        python applications/validate_camera_efficiency.py --site North --telescope MST-NectarCam-D --model_version prod4

    .. todo::

        * Change default model to default (after this feature is implemented in db_handler)
        * Fix the setStyle. For some reason, sphinx cannot built docs with it on.
"""

import logging
import argparse

import simtools.util.general as gen
import simtools.io_handler as io
import simtools.config as cfg
from simtools.model.telescope_model import TelescopeModel
from simtools.camera_efficiency import CameraEfficiency


if __name__ == "__main__":

    parser = argparse.ArgumentParser(
        description=(
            "Calculate the camera efficiency of the telescope requested. "
            "Plot the camera efficiency vs wavelength for cherenkov and NSB light."
        )
    )
    parser.add_argument("-s", "--site", help="North or South", type=str, required=True)
    parser.add_argument(
        "-t",
        "--telescope",
        help="Telescope model name (e.g. LST-1, SST-D)",
        type=str,
        required=True,
    )
    parser.add_argument(
        "-m",
        "--model_version",
        help="Model version (default=prod4)",
        type=str,
        default="prod4",
    )
    parser.add_argument(
        "-v",
        "--verbosity",
        dest="logLevel",
        action="store",
        default="info",
        help="Log level to print (default is INFO)",
    )

    args = parser.parse_args()
    label = "validate_camera_efficiency"

    logger = logging.getLogger()
    logger.setLevel(gen.getLogLevelFromUser(args.logLevel))

    # Output directory to save files related directly to this app
    outputDir = io.getApplicationOutputDirectory(cfg.get("outputLocation"), label)

    telModel = TelescopeModel(
        site=args.site,
        telescopeModelName=args.telescope,
        modelVersion=args.model_version,
        label=label,
    )

    # For debugging purposes
    telModel.exportConfigFile()

    logger.info("Validating the camera efficiency of {}".format(telModel.name))

    ce = CameraEfficiency(telescopeModel=telModel)
    ce.simulate(force=False)
    ce.analyze(force=True)

    # Plotting the camera efficiency for Cherenkov light
<<<<<<< HEAD
    plt = ce.plotCherenkovEfficiency()
    cherenkovPlotFileName = label + "_" + telModel.name + "_cherenkov"
    cherenkovPlotFile = outputDir.joinpath(cherenkovPlotFileName)
    for f in ["pdf", "png"]:
        plt.savefig(str(cherenkovPlotFile) + "." + f, format=f, bbox_inches="tight")
    logger.info("Plotted cherenkov efficiency in {}".format(cherenkovPlotFile))
    plt.clf()

    # Plotting the camera efficiency for NSB light
    plt = ce.plotNSBEfficiency()
    nsbPlotFileName = label + "_" + telModel.name + "_nsb"
    nsbPlotFile = outputDir.joinpath(nsbPlotFileName)
    for f in ["pdf", "png"]:
        plt.savefig(str(nsbPlotFile) + "." + f, format=f, bbox_inches="tight")
    logger.info("Plotted NSB efficiency in {}".format(nsbPlotFile))
    plt.clf()
=======
    fig = ce.plotCherenkovEfficiency()
    cherenkovPlotFileName = label + '_' + telModel.name + '_cherenkov'
    cherenkovPlotFile = outputDir.joinpath(cherenkovPlotFileName)
    for f in ['pdf', 'png']:
        fig.savefig(str(cherenkovPlotFile) + '.' + f, format=f, bbox_inches='tight')
    logger.info('Plotted cherenkov efficiency in {}'.format(cherenkovPlotFile))
    fig.clf()

    # Plotting the camera efficiency for NSB light
    fig = ce.plotNSBEfficiency()
    nsbPlotFileName = label + '_' + telModel.name + '_nsb'
    nsbPlotFile = outputDir.joinpath(nsbPlotFileName)
    for f in ['pdf', 'png']:
        fig.savefig(str(nsbPlotFile) + '.' + f, format=f, bbox_inches='tight')
    logger.info('Plotted NSB efficiency in {}'.format(nsbPlotFile))
    fig.clf()
>>>>>>> 59c84a9b
<|MERGE_RESOLUTION|>--- conflicted
+++ resolved
@@ -110,38 +110,19 @@
     ce.analyze(force=True)
 
     # Plotting the camera efficiency for Cherenkov light
-<<<<<<< HEAD
-    plt = ce.plotCherenkovEfficiency()
+    fig = ce.plotCherenkovEfficiency()
     cherenkovPlotFileName = label + "_" + telModel.name + "_cherenkov"
     cherenkovPlotFile = outputDir.joinpath(cherenkovPlotFileName)
     for f in ["pdf", "png"]:
-        plt.savefig(str(cherenkovPlotFile) + "." + f, format=f, bbox_inches="tight")
+        fig.savefig(str(cherenkovPlotFile) + "." + f, format=f, bbox_inches="tight")
     logger.info("Plotted cherenkov efficiency in {}".format(cherenkovPlotFile))
-    plt.clf()
-
-    # Plotting the camera efficiency for NSB light
-    plt = ce.plotNSBEfficiency()
-    nsbPlotFileName = label + "_" + telModel.name + "_nsb"
-    nsbPlotFile = outputDir.joinpath(nsbPlotFileName)
-    for f in ["pdf", "png"]:
-        plt.savefig(str(nsbPlotFile) + "." + f, format=f, bbox_inches="tight")
-    logger.info("Plotted NSB efficiency in {}".format(nsbPlotFile))
-    plt.clf()
-=======
-    fig = ce.plotCherenkovEfficiency()
-    cherenkovPlotFileName = label + '_' + telModel.name + '_cherenkov'
-    cherenkovPlotFile = outputDir.joinpath(cherenkovPlotFileName)
-    for f in ['pdf', 'png']:
-        fig.savefig(str(cherenkovPlotFile) + '.' + f, format=f, bbox_inches='tight')
-    logger.info('Plotted cherenkov efficiency in {}'.format(cherenkovPlotFile))
     fig.clf()
 
     # Plotting the camera efficiency for NSB light
     fig = ce.plotNSBEfficiency()
-    nsbPlotFileName = label + '_' + telModel.name + '_nsb'
+    nsbPlotFileName = label + "_" + telModel.name + "_nsb"
     nsbPlotFile = outputDir.joinpath(nsbPlotFileName)
-    for f in ['pdf', 'png']:
-        fig.savefig(str(nsbPlotFile) + '.' + f, format=f, bbox_inches='tight')
-    logger.info('Plotted NSB efficiency in {}'.format(nsbPlotFile))
-    fig.clf()
->>>>>>> 59c84a9b
+    for f in ["pdf", "png"]:
+        fig.savefig(str(nsbPlotFile) + "." + f, format=f, bbox_inches="tight")
+    logger.info("Plotted NSB efficiency in {}".format(nsbPlotFile))
+    fig.clf()