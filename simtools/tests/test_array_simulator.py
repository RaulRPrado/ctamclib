--- conflicted
+++ resolved
@@ -48,14 +48,9 @@
         newArrayConfigData = copy(self.arrayConfigData)
         newArrayConfigData.pop("site")
         with self.assertRaises(MissingRequiredEntryInArrayConfig):
-<<<<<<< HEAD
-            newArraySimulator = ArraySimulator(
-                label=self.label, configData=newArrayConfigData
-=======
             ArraySimulator(
                 label=self.label,
                 configData=newArrayConfigData
->>>>>>> 59c84a9b
             )
 
     def test_run(self):
