--- conflicted
+++ resolved
@@ -17,17 +17,8 @@
 from simtools import version
 from simtools.io_operations import io_handler
 from simtools.io_operations.hdf5_handler import fill_hdf5_table
-<<<<<<< HEAD
-from simtools.utils.general import (
-    collect_data_from_yaml_or_dict,
-    convert_2d_to_radial_distr,
-    rotate,
-    save_dict_to_file,
-)
-=======
 from simtools.utils.general import collect_data_from_yaml_or_dict
 from simtools.utils.geometry import convert_2D_to_radial_distr, rotate
->>>>>>> 9e9534ff
 from simtools.utils.names import sanitize_name
 
 
