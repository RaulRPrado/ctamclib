--- conflicted
+++ resolved
@@ -332,8 +332,6 @@
         crs_name: str
             Name of coordinate system.
 
-<<<<<<< HEAD
-=======
         Returns
         -------
         bool
@@ -345,7 +343,6 @@
             If coordinate system is not known.
 
 
->>>>>>> 8f2c502d
         """
         try:
             return "crs" in self.crs[crs_name]
@@ -546,11 +543,7 @@
 
         Returns
         -------
-<<<<<<< HEAD
-        astropy.units.m
-=======
         astropy.quantity
->>>>>>> 8f2c502d
             Telescope axis height.
 
         """
@@ -564,11 +557,7 @@
 
         Returns
         -------
-<<<<<<< HEAD
-        astropy.units.m
-=======
         astropy.quantity
->>>>>>> 8f2c502d
             Telescope sphere radius
 
         """
