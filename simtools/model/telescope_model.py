--- conflicted
+++ resolved
@@ -169,10 +169,7 @@
         except AttributeError:
             eff_focal_length = 0.0
         if return_focal_length_if_zero and (eff_focal_length is None or eff_focal_length == 0.0):
-<<<<<<< HEAD
-=======
             self._logger.warning("Using focal_length because effective_focal_length is 0")
->>>>>>> 373fc52a
             return self.get_parameter_value_with_unit("focal_length").to(unit).value
         return eff_focal_length
 
