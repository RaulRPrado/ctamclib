import logging

import astropy.io.ascii
import numpy as np
from astropy.table import Table

import simtools.utils.general as gen
from simtools.model.camera import Camera
from simtools.model.mirrors import Mirrors
from simtools.model.model_parameter import ModelParameter
from simtools.utils import names

__all__ = ["TelescopeModel"]


class TelescopeModel(ModelParameter):
    """
    TelescopeModel represents the MC model of an individual telescope. It contains the list of \
    parameters that can be read from the DB.

    Parameters
    ----------
    site: str
        Site name (e.g., South or North).
<<<<<<< HEAD
    telescope_name: str
        Telescope name (ex. LST-1, ...).
=======
    telescope_model_name: str
        Telescope model name (ex. LSTN-01, LSTN-design, ...).
>>>>>>> 8f2c502d
    mongo_db_config: dict
        MongoDB configuration.
    model_version: str
        Version of the model (ex. prod5).
    label: str
        Instance label. Important for output file naming.
    """

    def __init__(
        self,
        site,
        telescope_name,
        mongo_db_config=None,
        model_version="Released",
        db=None,
        label=None,
    ):
        """
        Initialize TelescopeModel.
        """
        self._logger = logging.getLogger(__name__)
<<<<<<< HEAD
        self._logger.debug("Init TelescopeModel %s %s", site, telescope_name)
        ModelParameter.__init__(
            self,
            site=site,
            telescope_name=telescope_name,
=======
        self._logger.debug("Init TelescopeModel %s %s", site, telescope_model_name)
        ModelParameter.__init__(
            self,
            site=site,
            telescope_model_name=telescope_model_name,
>>>>>>> 8f2c502d
            mongo_db_config=mongo_db_config,
            model_version=model_version,
            db=db,
            label=label,
        )

        self._single_mirror_list_file_paths = None
        self._mirrors = None
        self._reference_data = None
        self._camera = None

    @property
    def mirrors(self):
        """
        Load the mirror information if the class instance hasn't done it yet.
        """
        if self._mirrors is None:
            self._load_mirrors()
        return self._mirrors

    @property
    def camera(self):
        """
        Load the camera information if the class instance hasn't done it yet.
        """
        if self._camera is None:
            self._load_camera()
        return self._camera

    @property
    def reference_data(self):
        """
        Load the reference data information if the class instance hasn't done it yet.
        """
        if self._reference_data is None:
            self._load_reference_data()
        return self._reference_data

    @classmethod
    def from_config_file(cls, config_file_name, site, telescope_name, label=None):
        """
        Create a TelescopeModel from a sim_telarray config file.

        Notes
        -----
        This function does not deal with ifdef/indef etc., it just keeps the last version
        of the parameters in the file. This is fine for now since we do not
        expect to read from sim_telarray config files in the future.

        Parameters
        ----------
        config_file_name: str or Path
            Path to the input config file.
        site: str
            South or North.
<<<<<<< HEAD
        telescope_name: str
=======
        telescope_model_name: str
>>>>>>> 8f2c502d
            Telescope model for the base set of parameters (ex. LSTN-01, ...).
        label: str
            Instance label. Important for output file naming.

        Returns
        -------
        TelescopeModel
            Instance of TelescopeModel.
        """
        parameters = {}
        tel = cls(
            site=site,
            telescope_name=telescope_name,
            mongo_db_config=None,
            label=label,
        )

        def _process_line(words):
            """
            Process a line of the input config file that contains a parameter.

            Parameters
            ----------
            words: list of str
                List of str from the split of a line from the file.

            Returns
            -------
            (par_name, par_value)
            """
            i_comment = len(words)  # Index of any possible comment
            for w in words:
                if "%" in w:
                    i_comment = words.index(w)
                    break
            words = words[0:i_comment]  # Removing comment
            par_name = words[0].replace("=", "")
            par_value = ""
            for w in words[1:]:
                w = w.replace("=", "")
                w = w.replace(",", " ")
                par_value += w + " "
            par_value = par_value.rstrip().lstrip()  # Removing trailing spaces (left and right)
            return par_name, par_value

        with open(config_file_name, "r", encoding="utf-8") as file:
            for line in file:
                words = line.split()
                if len(words) == 0:
                    continue
                if "%" in words[0] or "echo" in words:
                    continue
                if "#" not in line and len(words) > 0:
                    par, value = _process_line(words)
                    parameters[par] = value

        for par_name, value in parameters.items():
            tel.add_parameter(names.get_parameter_name_from_simtel_name(par_name), value)

        tel._is_exported_model_files_up_to_date = True
        return tel

    def get_telescope_transmission_parameters(self):
        """
        Get tel. transmission pars as a list of floats.

        Returns
        -------
        list of floats
            List of 4 parameters that describe the tel. transmission vs off-axis.
        """

        telescope_transmission = self.get_parameter_value("telescope_transmission")
        if isinstance(telescope_transmission, str):
            return [float(v) for v in self.get_parameter_value("telescope_transmission").split()]

        return [float(telescope_transmission), 0, 0, 0]

    def export_single_mirror_list_file(self, mirror_number, set_focal_length_to_zero):
        """
        Export a mirror list file with a single mirror in it.

        Parameters
        ----------
        mirror_number: int
            Number index of the mirror.
        set_focal_length_to_zero: bool
            Set the focal length to zero if True.
        """
        if mirror_number > self.mirrors.number_of_mirrors:
            logging.error("mirror_number > number_of_mirrors")
            return

        file_name = names.simtel_single_mirror_list_file_name(
            self.site, self.name, self.model_version, mirror_number, self.label
        )
        if self._single_mirror_list_file_paths is None:
            self._single_mirror_list_file_paths = {}
        self._single_mirror_list_file_paths[mirror_number] = self._config_file_directory.joinpath(
            file_name
        )

        # Using SimtelConfigWriter
        self._load_simtel_config_writer()
        self.simtel_config_writer.write_single_mirror_list_file(
            mirror_number,
            self.mirrors,
            self._single_mirror_list_file_paths[mirror_number],
            set_focal_length_to_zero,
        )

    def get_single_mirror_list_file(self, mirror_number, set_focal_length_to_zero=False):
        """
        Get the path to the single mirror list file.

        Parameters
        ----------
        mirror_number: int
            Mirror number.
        set_focal_length_to_zero: bool
            Flag to set the focal length to zero.

        Returns
        -------
        Path
            Path of the single mirror list file.
        """
        self.export_single_mirror_list_file(mirror_number, set_focal_length_to_zero)
        return self._single_mirror_list_file_paths[mirror_number]

    def _load_mirrors(self):
        """Load the attribute mirrors by creating a Mirrors object with the mirror list file."""
        mirror_list_file_name = self.get_parameter_value("mirror_list")
        try:
            mirror_list_file = gen.find_file(mirror_list_file_name, self._config_file_directory)
        except FileNotFoundError:
            mirror_list_file = gen.find_file(mirror_list_file_name, self.io_handler.model_path)
            self._logger.warning(
                "Mirror_list_file was not found in the config directory - "
                "Using the one found in the model_path"
            )
        self._mirrors = Mirrors(mirror_list_file, parameters=self._parameters)

    def _load_reference_data(self):
        """Load the reference data for this telescope from the DB."""
        self._logger.debug("Reading reference data from DB")
        self._reference_data = self.db.get_reference_data(
            self.site, self.model_version, only_applicable=True
        )

    def _load_camera(self):
        """Loading camera attribute by creating a Camera object with the camera config file."""
        camera_config_file = self.get_parameter_value("camera_config_file")
        focal_length = self.get_parameter_value("effective_focal_length")
        if focal_length == 0.0:
            self._logger.warning("Using focal_length because effective_focal_length is 0.")
            focal_length = self.get_parameter_value("focal_length")
        try:
            camera_config_file_path = gen.find_file(camera_config_file, self._config_file_directory)
        except FileNotFoundError:
            self._logger.warning(
                "The camera_config_file was not found in the config directory - "
                "Using the one found in the model_path"
            )
            camera_config_file_path = gen.find_file(camera_config_file, self.io_handler.model_path)

        self._camera = Camera(
            telescope_name=self.name,
            camera_config_file=camera_config_file_path,
            focal_length=focal_length,
        )

    def is_file_2d(self, par):
        """
        Check if the file referenced by par is a 2D table.

        Parameters
        ----------
        par: str
            Name of the parameter.

        Returns
        -------
        bool:
            True if the file is a 2D map type, False otherwise.
        """
        try:
            file_name = self.get_parameter_value(par)
        except KeyError:
            logging.error(f"Parameter {par} does not exist")
            return False

        file = self.config_file_directory.joinpath(file_name)
        with open(file, "r", encoding="utf-8") as f:
            is_2d = "@RPOL@" in f.read()
        return is_2d

    def read_two_dim_wavelength_angle(self, file_name):
        """
        Read a two dimensional distribution of wavelength and angle (z-axis can be anything).
        Return a dictionary with three arrays, wavelength, angles, z (can be transmission,
        reflectivity, etc.)

        Parameters
        ----------
        file_name: str or Path
            File assumed to be in the model directory.

        Returns
        -------
        dict:
            dict of three arrays, wavelength, degrees, z.
        """

        _file = self.config_file_directory.joinpath(file_name)
        line_to_start_from = 0
        with open(_file, "r", encoding="utf-8") as f:
            for i_line, line in enumerate(f):
                if line.startswith("ANGLE"):
                    degrees = np.array(line.strip().split("=")[1].split(), dtype=np.float16)
                    line_to_start_from = i_line + 1
                    break  # The rest can be read with np.loadtxt

        _data = np.loadtxt(_file, skiprows=line_to_start_from)

        return {
            "Wavelength": _data[:, 0],
            "Angle": degrees,
            "z": np.array(_data[:, 1:]).T,
        }

    def get_on_axis_eff_optical_area(self):
        """Return the on-axis effective optical area (derived previously for this telescope)."""

        ray_tracing_data = astropy.io.ascii.read(
            self.get_derived_directory().joinpath(self.get_parameter_value("ray_tracing"))
        )
        if not np.isclose(ray_tracing_data["Off-axis angle"][0], 0):
            self._logger.error(
                f"No value for the on-axis effective optical area exists."
                f" The minimum off-axis angle is {ray_tracing_data['Off-axis angle'][0]}"
            )
            raise ValueError
        return ray_tracing_data["eff_area"][0]

    def read_incidence_angle_distribution(self, incidence_angle_dist_file):
        """
        Read the incidence angle distribution from a file.

        Parameters
        ----------
        incidence_angle_dist_file: str
            File name of the incidence angle distribution

        Returns
        -------
        incidence_angle_dist: astropy.table.Table
            Instance of astropy.table.Table with the incidence angle distribution.
        """

        incidence_angle_dist = astropy.io.ascii.read(
            self.get_derived_directory().joinpath(incidence_angle_dist_file)
        )
        return incidence_angle_dist

    @staticmethod
    def calc_average_curve(curves, incidence_angle_dist):
        """
        Calculate an average curve from a set of curves, using as weights the distribution of \
        incidence angles provided in incidence_angle_dist.

        Parameters
        ----------
        curves: dict
            dict of with 3 "columns", Wavelength, Angle and z. The dictionary represents a two \
            dimensional distribution of wavelengths and angles with the z value being e.g., \
            reflectivity, transmission, etc.
        incidence_angle_dist: astropy.table.Table
            Instance of astropy.table.Table with the incidence angle distribution. The assumed \
            columns are "Incidence angle" and "Fraction".

        Returns
        -------
        average_curve: astropy.table.Table
            Instance of astropy.table.Table with the averaged curve.
        """

        weights = []
        for angle_now in curves["Angle"]:
            weights.append(
                incidence_angle_dist["Fraction"][
                    np.nanargmin(np.abs(angle_now - incidence_angle_dist["Incidence angle"].value))
                ]
            )

        average_curve = Table(
            [curves["Wavelength"], np.average(curves["z"], weights=weights, axis=0)],
            names=("Wavelength", "z"),
        )

        return average_curve

    def export_table_to_model_directory(self, file_name, table):
        """
        Write out a file with the provided table to the model directory.

        Parameters
        ----------
        file_name: str
            File name to write to.
        table: astropy.table.Table
            Instance of astropy.table.Table with the values to write to the file.

        Returns
        -------
        Path:
            Path to the file exported.
        """

        file_to_write_to = self._config_file_directory.joinpath(file_name)
        table.write(file_to_write_to, format="ascii.commented_header", overwrite=True)
        return file_to_write_to.absolute()

    def get_simtel_parameters(self, telescope_model=True, site_model=True):
        """
        Get simtel site parameters as dict

        Returns
        -------
        dict
            simtel parameters as dict

        """
        return super().get_simtel_parameters(telescope_model=telescope_model, site_model=site_model)<|MERGE_RESOLUTION|>--- conflicted
+++ resolved
@@ -22,13 +22,8 @@
     ----------
     site: str
         Site name (e.g., South or North).
-<<<<<<< HEAD
-    telescope_name: str
-        Telescope name (ex. LST-1, ...).
-=======
     telescope_model_name: str
         Telescope model name (ex. LSTN-01, LSTN-design, ...).
->>>>>>> 8f2c502d
     mongo_db_config: dict
         MongoDB configuration.
     model_version: str
@@ -40,7 +35,7 @@
     def __init__(
         self,
         site,
-        telescope_name,
+        telescope_model_name,
         mongo_db_config=None,
         model_version="Released",
         db=None,
@@ -50,19 +45,11 @@
         Initialize TelescopeModel.
         """
         self._logger = logging.getLogger(__name__)
-<<<<<<< HEAD
-        self._logger.debug("Init TelescopeModel %s %s", site, telescope_name)
-        ModelParameter.__init__(
-            self,
-            site=site,
-            telescope_name=telescope_name,
-=======
         self._logger.debug("Init TelescopeModel %s %s", site, telescope_model_name)
         ModelParameter.__init__(
             self,
             site=site,
             telescope_model_name=telescope_model_name,
->>>>>>> 8f2c502d
             mongo_db_config=mongo_db_config,
             model_version=model_version,
             db=db,
@@ -102,7 +89,7 @@
         return self._reference_data
 
     @classmethod
-    def from_config_file(cls, config_file_name, site, telescope_name, label=None):
+    def from_config_file(cls, config_file_name, site, telescope_model_name, label=None):
         """
         Create a TelescopeModel from a sim_telarray config file.
 
@@ -118,11 +105,7 @@
             Path to the input config file.
         site: str
             South or North.
-<<<<<<< HEAD
-        telescope_name: str
-=======
         telescope_model_name: str
->>>>>>> 8f2c502d
             Telescope model for the base set of parameters (ex. LSTN-01, ...).
         label: str
             Instance label. Important for output file naming.
@@ -135,7 +118,7 @@
         parameters = {}
         tel = cls(
             site=site,
-            telescope_name=telescope_name,
+            telescope_model_name=telescope_model_name,
             mongo_db_config=None,
             label=label,
         )
@@ -290,7 +273,7 @@
             camera_config_file_path = gen.find_file(camera_config_file, self.io_handler.model_path)
 
         self._camera = Camera(
-            telescope_name=self.name,
+            telescope_model_name=self.name,
             camera_config_file=camera_config_file_path,
             focal_length=focal_length,
         )
