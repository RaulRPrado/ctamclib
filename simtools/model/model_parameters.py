--- conflicted
+++ resolved
@@ -7,28 +7,6 @@
     'fadc_mhz': {'type': float, 'names': ['fadc_MHz']},
     'quantum_efficiency': {'type': str, 'names': ['quantum_eff']},
     'telescope_transmission': {'type': str, 'names': ['telescope_trans']},
-<<<<<<< HEAD
-    'camera_transmission': {'type': str, 'names': ['camera_trans']}
-}
-
-TWO_MIRROR_TELS = ['SCT', 'SST-2M-ASTRI', 'SST-2M-GCT-S', 'SST-Structure', 'SST-Camera']
-
-# The coordinate system is aligned with Alt (x) and Az(y), so need to rotate the camera.
-# The angle depends on what coordinate system was provided by the instrument team.
-# Specifically the case of LST and NectarCam is a bit weird at 270 - 2*10.893,
-# where the factor two is because we need to undo the rotation in the code
-# and then actually rotate in the right direction.
-CAMERA_ROTATE_ANGLE = {
-  'LST': 248.214,
-  'MST-FlashCam': 270,
-  'MST-NectarCam': 248.214,
-  'SCT': 90,
-  'SST-2M-ASTRI': 90,
-  'SST-1M': 270,
-  'SST-2M-GCT-S': 90,
-  'SST-Structure': 90,
-  'SST-Camera': 90
-=======
     'camera_transmission': {'type': str, 'names': ['camera_trans']},
     'trigger_telescopes': {'type': int, 'names': []},
     'iobuf_maximum': {'type': int, 'names': ['iobuf_max']},
@@ -62,5 +40,23 @@
     'camera_body_shape': {'type': int, 'names': []},
     'min_photoelectrons': {'type': int, 'names': []},
     'parabolic_dish': {'type': int, 'names': []}
->>>>>>> 38ccedf6
+}
+
+TWO_MIRROR_TELS = ['SCT', 'SST-2M-ASTRI', 'SST-2M-GCT-S', 'SST-Structure', 'SST-Camera']
+
+# The coordinate system is aligned with Alt (x) and Az(y), so need to rotate the camera.
+# The angle depends on what coordinate system was provided by the instrument team.
+# Specifically the case of LST and NectarCam is a bit weird at 270 - 2*10.893,
+# where the factor two is because we need to undo the rotation in the code
+# and then actually rotate in the right direction.
+CAMERA_ROTATE_ANGLE = {
+  'LST': 248.214,
+  'MST-FlashCam': 270,
+  'MST-NectarCam': 248.214,
+  'SCT': 90,
+  'SST-2M-ASTRI': 90,
+  'SST-1M': 270,
+  'SST-2M-GCT-S': 90,
+  'SST-Structure': 90,
+  'SST-Camera': 90
 }