import logging
import numpy as np
import matplotlib as mlp
import matplotlib.pyplot as plt
import matplotlib.patches as mpatches
import matplotlib.colors as mcolors
from scipy.spatial import cKDTree as KDTree
from scipy.spatial import distance
from matplotlib.collections import PatchCollection

import simtools.util.legend_handlers as legH
from simtools.model.model_parameters import CAMERA_ROTATE_ANGLE
from simtools.util.model import getCameraName, isTwoMirrorTelescope, getTelescopeClass

__all__ = ["Camera"]


class Camera:
    """
    Camera class, defining pixel layout including rotation, finding neighbour pixels,
    calculating FoV and plotting the camera.

    Methods
    -------
    readPixelList(cameraConfigFile)
        Read the pixel layout from the camera config file,
        assumed to be in a sim_telarray format.
    getPixelDiameter()
        Get pixel diameter.
    getPixelShape()
        Get pixel shape.
    getLightguideEfficiencyAngleFileName()
        Get the file name of the lightguide efficiency as a function of incidence angle.
    getLightguideEfficiencyWavelengthFileName()
        Get the file name of the lightguide efficiency as a function of wavelength.
    calcFOV()
        Calculate the FOV of the camera in degrees,
        taking into account the focal length (preferably the effective focal length).
    getNeighbourPixels(pixels)
        Find adjacent neighbour pixels in cameras with hexagonal or square pixels.
        Only directly adjacent neighbours are searched for, no diagonals.
    getEdgePixels(pixels, neighbours)
        Find the edge pixels of the camera.
    plotPixelLayout()
        Plot the pixel layout for an observer facing the camera.
        Including in the plot edge pixels, off pixels, pixel ID for the first 50 pixels,
        coordinate systems, FOV, focal length and the average edge radius.
    """

    # Constants for finding neighbour pixels.
    PMT_NEIGHBOR_RADIUS_FACTOR = 1.1
    SIPM_NEIGHBOR_RADIUS_FACTOR = 1.4
    SIPM_ROW_COLUMN_DIST_FACTOR = 0.2

    def __init__(self, telescopeModelName, cameraConfigFile, focalLength):
        """
        Camera class, defining pixel layout including rotation, finding neighbour pixels,
        calculating FoV and plotting the camera.

        Parameters
        ----------
        telescopeModelName: string
                    As provided by the telescope model method TelescopeModel (ex South-LST-1).
        cameraConfigFile: string
                    The sim_telarray file name.
        focalLength: float
                    The focal length of the camera in (preferably the effective focal length),
                    assumed to be in the same unit as the pixel positions in the cameraConfigFile.
        """

        self._logger = logging.getLogger(__name__)

        self._telescopeModelName = telescopeModelName
        self._cameraName = getCameraName(self._telescopeModelName)
        self._cameraConfigFile = cameraConfigFile
        self._focalLength = focalLength
        if self._focalLength <= 0:
            raise ValueError("The focal length must be larger than zero")
        self._pixels = self.readPixelList(cameraConfigFile)

        self._pixels = self._rotatePixels(self._pixels)

        # Initialize an empty list of neighbours, to be calculated only when necessary.
        self._neighbours = None

        # Initialize an empty list of edge pixels, to be calculated only when necessary.
        self._edgePixelIndices = None

        return

    def readPixelList(self, cameraConfigFile):
        """
        Read the pixel layout from the camera config file, assumed to be in a sim_telarray format.

        Parameters
        ----------
        cameraConfigFile: string
            The sim_telarray file name.

        Returns
        -------
        dict: pixels
            A dictionary with the pixel positions, the camera rotation angle,
            the pixel shape, the pixel diameter, the pixel IDs and their "on" status.

        Notes
        -----
        The pixel shape can be hexagonal (denoted as 1 or 3) or a square (denoted as 2).
        The hexagonal shapes differ in their orientation, where those denoted as 3 are rotated
        clockwise by 30 degrees with respect to those denoted as 1.
        """

        datFile = open(cameraConfigFile, "r")
        pixels = dict()
        pixels["pixel_diameter"] = 9999
        pixels["pixel_shape"] = 9999
        pixels["pixel_spacing"] = 9999
        pixels["lightguide_efficiency_angle_file"] = "none"
        pixels["lightguide_efficiency_wavelength_file"] = "none"
        pixels[
            "rotateAngle"
        ] = 0  # The LST and MST-NectarCam cameras need to be rotated
        pixels["x"] = list()
        pixels["y"] = list()
        pixels["pixID"] = list()
        pixels["pixOn"] = list()
        for line in datFile:
            pixInfo = line.split()
            if line.startswith("PixType"):
                pixels["pixel_shape"] = int(pixInfo[5].strip())
                pixels["pixel_diameter"] = float(pixInfo[6].strip())
                pixels["lightguide_efficiency_angle_file"] = (
                    pixInfo[8].strip().replace('"', "")
                )
                if len(pixInfo) > 9:
                    pixels["lightguide_efficiency_wavelength_file"] = (
                        pixInfo[9].strip().replace('"', "")
                    )
            if line.startswith("Rotate"):
                pixels["rotateAngle"] = np.deg2rad(float(pixInfo[1].strip()))
            if line.startswith("Pixel"):
                pixels["x"].append(float(pixInfo[3].strip()))
                pixels["y"].append(float(pixInfo[4].strip()))
                pixels["pixID"].append(int(pixInfo[1].strip()))
                if len(pixInfo) > 9:
                    if int(pixInfo[9].strip()) != 0:
                        pixels["pixOn"].append(True)
                    else:
                        pixels["pixOn"].append(False)
                else:
                    pixels["pixOn"].append(True)

        if pixels["pixel_diameter"] == 9999:
            raise ValueError(
                "Could not read the pixel diameter"
                " from {} file".format(cameraConfigFile)
            )
        if pixels["pixel_shape"] not in [1, 2, 3]:
            raise ValueError(
                "Pixel shape in {} unrecognized "
                "(has to be 1, 2 or 3)".format(cameraConfigFile)
            )

        return pixels

    def _rotatePixels(self, pixels):
        """
        Rotate the pixels according to the rotation angle given in pixels['rotateAngle'].
        Additional rotation is added to get to the camera view of an observer facing the camera.
        The angle for the axes rotation depends on the coordinate system in which the original
        data was provided.

        Parameters
        ----------
        pixels: dictionary
            The dictionary produced by the readPixelList method of this class

        Returns
        -------
        pixels: dict
            The pixels dictionary with rotated pixels.
            The pixels orientation for plotting is added to the dictionary in pixels['orientation'].
            The orientation is determined by the pixel shape (see readPixelList for details).

        Notes
        -----
        The additional rotation angle to get to the camera view of an observer facing the camera
        is saved in the const dictionary CAMERA_ROTATE_ANGLE.
        In the case of dual mirror telescopes, the axis is flipped in order to keep the same
        axis definition as for single mirror telescopes.
        One can check if the telescope is a two mirror one with isTwoMirrorTelescope.
        """

        if isTwoMirrorTelescope(self._telescopeModelName):
            pixels["y"] = [(-1) * yVal for yVal in pixels["y"]]

        rotateAngle = pixels["rotateAngle"]  # So not to change the original angle
        rotateAngle += np.deg2rad(CAMERA_ROTATE_ANGLE[self._cameraName])

        self._logger.debug("Rotating pixels by {}".format(np.rad2deg(rotateAngle)))

        if rotateAngle != 0:
            for i_pix, xyPixPos in enumerate(zip(pixels["x"], pixels["y"])):
                pixels["x"][i_pix] = xyPixPos[0] * np.cos(rotateAngle) - xyPixPos[
                    1
                ] * np.sin(rotateAngle)
                pixels["y"][i_pix] = xyPixPos[0] * np.sin(rotateAngle) + xyPixPos[
                    1
                ] * np.cos(rotateAngle)

        pixels["orientation"] = 0
        if pixels["pixel_shape"] == 1 or pixels["pixel_shape"] == 3:
            if pixels["pixel_shape"] == 3:
                pixels["orientation"] = 30
            if rotateAngle > 0:
                pixels["orientation"] += np.rad2deg(rotateAngle)

        return pixels

    def getPixelDiameter(self):
        """
        Get pixel diameter contained in _pixels

        Returns
        -------
        diameter: float
        """
        return self._pixels["pixel_diameter"]

    def getPixelShape(self):
        """
        Get pixel shape code 1, 2 or 3, where 1 and 3 are hexagonal pixels,
        where one is rotated by 30 degrees with respect to the other.
        A square pixel is denoted as 2.

        Returns
        -------
        pixel shape: int (1, 2 or 3)
        """
        return self._pixels["pixel_shape"]

    def getLightguideEfficiencyAngleFileName(self):
        """
        Get the file name of the lightguide efficiency as a function of incidence angle.

        Returns
        -------
        str: file name of the lightguide efficiency as a function of incidence angle.
        """
        return self._pixels["lightguide_efficiency_angle_file"]

    def getLightguideEfficiencyWavelengthFileName(self):
        """
        Get the file name of the lightguide efficiency as a function of wavelength.

        Returns
        -------
        str: file name of the lightguide efficiency as a function of wavelength.
        """
        return self._pixels["lightguide_efficiency_wavelength_file"]

    def getCameraFillFactor(self):
        """
        Calculate the fill factor of the camera, defined as (pixel_diameter/pixel_spacing)**2

        Returns
        -------
        float: the camera fill factor
        """
        if self._pixels["pixel_spacing"] == 9999:
            points = np.array([self._pixels["x"], self._pixels["y"]]).T
            pixelDistances = distance.cdist(points, points, "euclidean")
            self._pixels["pixel_spacing"] = np.min(pixelDistances[pixelDistances > 0])

        return (self._pixels["pixel_diameter"] / self._pixels["pixel_spacing"]) ** 2

    def calcFOV(self):
        """
        Calculate the FOV of the camera in degrees, taking into account the focal length.

        Returns
        -------
        fov: float
            The FOV of the camera in the degrees.
        averageEdgeDistance: float
            The average edge distance of the camera

        Notes
        -----
        The x,y pixel positions and focal length are assumed to have the same unit (usually cm)
        """

        self._logger.debug("Calculating the FoV")

        return self._calcFOV(
            self._pixels["x"],
            self._pixels["y"],
            self.getEdgePixels(),
            self._focalLength,
        )

    def _calcFOV(self, xPixel, yPixel, edgePixelIndices, focalLength):
        """
        Calculate the FOV of the camera in degrees, taking into account the focal length.

        Parameters
        ----------
        xPixel: list
            List of positions of the pixels on the x-axis
        yPixel: list
            List of positions of the pixels on the y-axis
        edgePixelIndices: list
            List of indices of the edge pixels
        focalLength: float
            The focal length of the camera in (preferably the effective focal length),
            assumed to be in the same unit as the pixel positions.

        Returns
        -------
        fov: float
            The FOV of the camera in the degrees.
        averageEdgeDistance: float
            The average edge distance of the camera

        Notes
        -----
        The x,y pixel positions and focal length are assumed to have the same unit (usually cm)
        """

        self._logger.debug("Calculating the FoV")

        averageEdgeDistance = 0
        for i_pix in edgePixelIndices:
            averageEdgeDistance += np.sqrt(xPixel[i_pix] ** 2 + yPixel[i_pix] ** 2)
        averageEdgeDistance /= len(edgePixelIndices)

        fov = 2 * np.rad2deg(np.arctan(averageEdgeDistance / focalLength))

        return fov, averageEdgeDistance

    def _findNeighbours(self, xPos, yPos, radius):
        """
        use a KD-Tree to quickly find nearest neighbours
        (e.g., of the pixels in a camera or mirror facets)

        Parameters
        ----------
        xPos : array_like
            x position of each e.g., pixel
        yPos : array_like
            y position of each e.g., pixel
        radius : float
            radius to consider neighbour it should be slightly larger
            than the pixel diameter or mirror facet.

        Returns
        -------
        neighbours: array_like
            Array of neighbour indices in a list for each e.g., pixel
        """

        points = np.array([xPos, yPos]).T
        indices = np.arange(len(xPos))
        kdtree = KDTree(points)
        neighbours = [kdtree.query_ball_point(p, r=radius) for p in points]

        for neighbourNow, indexNow in zip(neighbours, indices):
            neighbourNow.remove(indexNow)  # get rid of the pixel or mirror itself

        return neighbours

    def _findAdjacentNeighbourPixels(self, xPos, yPos, radius, rowColoumnDist):
        """
        Find adjacent neighbour pixels in cameras with square pixels.
        Only directly adjacent neighbours are allowed, no diagonals.

        Parameters
        ----------
        xPos : array_like
            x position of each pixel
        yPos : array_like
            y position of each pixels
        radius : float
            radius to consider neighbour.
            Should be slightly larger than the pixel diameter.
        rowColoumnDist : float
            Maximum distance for pixels in the same row/column
            to consider when looking for a neighbour.
            Should be around 20% of the pixel diameter.

        Returns
        -------
        neighbours: array_like
            Array of neighbour indices in a list for each pixel
        """

        # First find the neighbours with the usual method and the original radius
        # which does not allow for diagonal neighbours.
        neighbours = self._findNeighbours(xPos, yPos, radius)
        for i_pix, nn in enumerate(neighbours):
            # Find pixels defined as edge pixels now
            if len(nn) < 4:
                # Go over all other pixels and search for ones which are adjacent
                # but further than sqrt(2) away
                for j_pix in range(len(xPos)):
                    # No need to look at the pixel itself
                    # nor at any pixels already in the neighbours list
                    if j_pix != i_pix and j_pix not in nn:
                        dist = np.sqrt(
                            (xPos[i_pix] - xPos[j_pix]) ** 2
                            + (yPos[i_pix] - yPos[j_pix]) ** 2
                        )
                        # Check if this pixel is in the same row or column
                        # and allow it to be ~1.68*diameter away (1.4*1.2 = 1.68)
                        # Need to increase the distance because of the curvature
                        # of the CHEC camera
                        if (
                            abs(xPos[i_pix] - xPos[j_pix]) < rowColoumnDist
                            or abs(yPos[i_pix] - yPos[j_pix]) < rowColoumnDist
                        ) and dist < 1.2 * radius:
                            nn.append(j_pix)

        return neighbours

    def _calcNeighbourPixels(self, pixels):
        """
        Find adjacent neighbour pixels in cameras with hexagonal or square pixels.
        Only directly adjacent neighbours are searched for, no diagonals.

        Parameters
        ----------
        pixels: dictionary
            The dictionary produced by the readPixelList method of this class

        Returns
        -------
        neighbours: array_like
            Array of neighbour indices in a list for each pixel
        """

        self._logger.debug("Searching for neighbour pixels")

        if pixels["pixel_shape"] == 1 or pixels["pixel_shape"] == 3:
            neighbours = self._findNeighbours(
                pixels["x"],
                pixels["y"],
                self.PMT_NEIGHBOR_RADIUS_FACTOR * pixels["pixel_diameter"],
            )
        elif pixels["pixel_shape"] == 2:
            # Distance increased by 40% to take into account gaps in the SiPM cameras
            # Pixels in the same row/column can be 20% shifted from one another
            # Inside find_adjacent_neighbour_pixels the distance is increased
            # further for pixels in the same row/column to 1.68*diameter.
            neighbours = self._findAdjacentNeighbourPixels(
                pixels["x"],
                pixels["y"],
                self.SIPM_NEIGHBOR_RADIUS_FACTOR * pixels["pixel_diameter"],
                self.SIPM_ROW_COLUMN_DIST_FACTOR * pixels["pixel_diameter"],
            )

        return neighbours

    def getNeighbourPixels(self, pixels=None):
        """
        Get a list of neighbour pixels by calling calcNeighbourPixels() when necessary.
        The purpose of this function is to ensure
        the calculation occurs only once and only when necessary.

        Parameters
        ----------
        pixels: dictionary
            The dictionary produced by the readPixelList method of this class

        Returns
        -------
        neighbours: array_like
            Array of neighbour indices in a list for each pixel
        """

        if self._neighbours is None:
            if pixels is None:
                pixels = self._pixels
            return self._calcNeighbourPixels(pixels)
        else:
            return self._neighbours

    def _calcEdgePixels(self, pixels, neighbours):
        """
        Find the edge pixels of the camera.

        Parameters
        ----------
        pixels: dictionary
            The dictionary produced by the readPixelList method of this class
        neighbours: array_like
            Array of neighbour indices in a list for each pixel

        Returns
        -------
        edgePixelIndices: array_like
            Array of edge pixel indices
        """

        self._logger.debug("Searching for edge pixels")

        edgePixelIndices = list()

        for i_pix, xyPixPos in enumerate(zip(pixels["x"], pixels["y"])):
            if pixels["pixel_shape"] == 1 or pixels["pixel_shape"] == 3:
                if pixels["pixOn"][i_pix]:
                    if len(neighbours[i_pix]) < 6:
                        edgePixelIndices.append(i_pix)
            elif pixels["pixel_shape"] == 2:
                if pixels["pixOn"][i_pix]:
                    if len(neighbours[i_pix]) < 4:
                        edgePixelIndices.append(i_pix)

        return edgePixelIndices

    def getEdgePixels(self, pixels=None, neighbours=None):
        """
        Get the indices of the edge pixels of the camera.

        Parameters
        ----------
        pixels: dictionary
            The dictionary produced by the readPixelList method of this class
        neighbours: array_like
            Array of neighbour indices in a list for each pixel

        Returns
        -------
        edgePixelIndices: array_like
            Array of edge pixel indices
        """

        if self._edgePixelIndices is None:
            if pixels is None:
                pixels = self._pixels
            if neighbours is None:
                neighbours = self.getNeighbourPixels()
            return self._calcEdgePixels(pixels, neighbours)
        else:
            return self._edgePixelIndices

    def _plotAxesDef(self, plt, rotateAngle):
        """
        Plot three axes definitions on the pyplot.plt instance provided.
        The three axes are Alt/Az, the camera coordinate system and
        the original coordinate system the pixel list was provided in.

        Parameters
        ----------
        plt: pyplot.plt instance
            A pyplot.plt instance where to add the axes definitions.
        rotateAngle: float
            The rotation angle applied
        """

        invertYaxis = False
        xLeft = 0.7  # Position of the left most axis
        if not isTwoMirrorTelescope(self._telescopeModelName):
            invertYaxis = True
            xLeft = 0.8

        xTitle = r"$x_{\!pix}$"
        yTitle = r"$y_{\!pix}$"
        xPos, yPos = (xLeft, 0.12)
        # The rotation of LST (above 100 degrees) raises the axes.
        # In this case, lower the starting point.
        if np.rad2deg(rotateAngle) > 100:
            yPos -= 0.09
            xPos -= 0.05
        kwargs = {
            "xTitle": xTitle,
            "yTitle": yTitle,
            "xPos": xPos,
            "yPos": yPos,
            "rotateAngle": rotateAngle - (1 / 2.0) * np.pi,
            "fc": "black",
            "ec": "black",
            "invertYaxis": invertYaxis,
        }
        self._plotOneAxisDef(plt, **kwargs)

        xTitle = r"$x_{\!cam}$"
        yTitle = r"$y_{\!cam}$"
        xPos, yPos = (xLeft + 0.15, 0.12)
        kwargs = {
            "xTitle": xTitle,
            "yTitle": yTitle,
            "xPos": xPos,
            "yPos": yPos,
            "rotateAngle": (3 / 2.0) * np.pi,
            "fc": "blue",
            "ec": "blue",
            "invertYaxis": invertYaxis,
        }
        self._plotOneAxisDef(plt, **kwargs)

        xTitle = "Alt"
        yTitle = "Az"
        xPos, yPos = (xLeft + 0.15, 0.25)
        kwargs = {
            "xTitle": xTitle,
            "yTitle": yTitle,
            "xPos": xPos,
            "yPos": yPos,
            "rotateAngle": (3 / 2.0) * np.pi,
            "fc": "red",
            "ec": "red",
            "invertYaxis": invertYaxis,
        }
        self._plotOneAxisDef(plt, **kwargs)

        return

    def _plotOneAxisDef(self, plt, **kwargs):
        """
        Plot an axis on the pyplot.plt instance provided.

        Parameters
        ----------
        plt: pyplot.plt instance
            A pyplot.plt instance where to add the axes definitions.
        **kwargs: dict
             xTitle: str
                x-axis title
             yTitle: str
                y-axis title,
             xPos: float
                x position of the axis to draw
             yPos: float
                y position of the axis to draw
             rotateAngle: float
                rotation angle of the axis in radians
             fc: str
                face colour of the axis
             ec: str
                edge colour of the axis
             invertYaxis: bool
                Flag to invert the y-axis (for dual mirror telescopes).
        """

        xTitle = kwargs["xTitle"]
        yTitle = kwargs["yTitle"]
        xPos, yPos = (kwargs["xPos"], kwargs["yPos"])

        r = 0.1  # size of arrow
        sign = 1.0
        if kwargs["invertYaxis"]:
            sign *= -1.0
        xText1 = xPos + sign * r * np.cos(kwargs["rotateAngle"])
        yText1 = yPos + r * np.sin(0 + kwargs["rotateAngle"])
        xText2 = xPos + sign * r * np.cos(np.pi / 2.0 + kwargs["rotateAngle"])
        yText2 = yPos + r * np.sin(np.pi / 2.0 + kwargs["rotateAngle"])

        plt.gca().annotate(
            xTitle,
            xy=(xPos, yPos),
            xytext=(xText1, yText1),
            xycoords="axes fraction",
            ha="center",
            va="center",
            size="xx-large",
            arrowprops=dict(
                arrowstyle="<|-", shrinkA=0, shrinkB=0, fc=kwargs["fc"], ec=kwargs["ec"]
            ),
        )

        plt.gca().annotate(
            yTitle,
            xy=(xPos, yPos),
            xytext=(xText2, yText2),
            xycoords="axes fraction",
            ha="center",
            va="center",
            size="xx-large",
            arrowprops=dict(
                arrowstyle="<|-", shrinkA=0, shrinkB=0, fc=kwargs["fc"], ec=kwargs["ec"]
            ),
        )

        return

    def plotPixelLayout(self):
        """
        Plot the pixel layout for an observer facing the camera.
        Including in the plot edge pixels, off pixels, pixel ID for the first 50 pixels,
        coordinate systems, FOV, focal length and the average edge radius.

        Returns
        -------
<<<<<<< HEAD
        plt: pyplot.plt instance with the pixel layout
        """
=======
        fig: plt.figure instance with the pixel layout
        '''
>>>>>>> 71ba3a6a

        self._logger.info("Plotting the {} camera".format(self._telescopeModelName))

        fig, ax = plt.subplots()
        plt.gcf().set_size_inches(8, 8)

        onPixels, edgePixels, offPixels = list(), list(), list()

        for i_pix, xyPixPos in enumerate(zip(self._pixels["x"], self._pixels["y"])):
            if self._pixels["pixel_shape"] == 1 or self._pixels["pixel_shape"] == 3:
                hexagon = mpatches.RegularPolygon(
                    (xyPixPos[0], xyPixPos[1]),
                    numVertices=6,
                    radius=self._pixels["pixel_diameter"] / np.sqrt(3),
                    orientation=np.deg2rad(self._pixels["orientation"]),
                )
                if self._pixels["pixOn"][i_pix]:
                    if len(self.getNeighbourPixels()[i_pix]) < 6:
                        edgePixels.append(hexagon)
                    else:
                        onPixels.append(hexagon)
                else:
                    offPixels.append(hexagon)
            elif self._pixels["pixel_shape"] == 2:
                square = mpatches.Rectangle(
                    (
                        xyPixPos[0] - self._pixels["pixel_diameter"] / 2.0,
                        xyPixPos[1] - self._pixels["pixel_diameter"] / 2.0,
                    ),
                    width=self._pixels["pixel_diameter"],
                    height=self._pixels["pixel_diameter"],
                )
                if self._pixels["pixOn"][i_pix]:
                    if len(self.getNeighbourPixels()[i_pix]) < 4:
                        edgePixels.append(square)
                    else:
                        onPixels.append(square)
                else:
                    offPixels.append(square)

            if self._pixels["pixID"][i_pix] < 51:
                fontSize = 4
                if getTelescopeClass(self._telescopeModelName) == "SCT":
                    fontSize = 2
                plt.text(
                    xyPixPos[0],
                    xyPixPos[1],
                    self._pixels["pixID"][i_pix],
                    horizontalalignment="center",
                    verticalalignment="center",
                    fontsize=fontSize,
                )

        ax.add_collection(
            PatchCollection(
                onPixels, facecolor="none", edgecolor="black", linewidth=0.2
            )
        )
        ax.add_collection(
            PatchCollection(
                edgePixels,
                facecolor=mcolors.to_rgb("brown") + (0.5,),
                edgecolor=mcolors.to_rgb("black") + (1,),
                linewidth=0.2,
            )
        )
        ax.add_collection(
            PatchCollection(
                offPixels, facecolor="black", edgecolor="black", linewidth=0.2
            )
        )

        legendObjects = [legH.pixelObject(), legH.edgePixelObject()]
        legendLabels = ["Pixel", "Edge pixel"]
        if type(onPixels[0]) == mlp.patches.RegularPolygon:
            legendHandlerMap = {
                legH.pixelObject: legH.hexPixelHandler(),
                legH.edgePixelObject: legH.hexEdgePixelHandler(),
                legH.offPixelObject: legH.hexOffPixelHandler(),
            }
        elif type(onPixels[0]) == mlp.patches.Rectangle:
            legendHandlerMap = {
                legH.pixelObject: legH.squarePixelHandler(),
                legH.edgePixelObject: legH.squareEdgePixelHandler(),
                legH.offPixelObject: legH.squareOffPixelHandler(),
            }

        if len(offPixels) > 0:
            legendObjects.append(legH.offPixelObject())
            legendLabels.append("Disabled pixel")

        plt.axis("equal")
        plt.grid(True)
        ax.set_axisbelow(True)
        plt.axis(
            [
                min(self._pixels["x"]),
                max(self._pixels["x"]),
                min(self._pixels["y"]) * 1.42,
                max(self._pixels["y"]) * 1.42,
            ]
        )
        plt.xlabel("Horizontal scale [cm]", fontsize=18, labelpad=0)
        plt.ylabel("Vertical scale [cm]", fontsize=18, labelpad=0)
        ax.set_title(
            "Pixels layout in {0:s} camera".format(self._telescopeModelName),
            fontsize=15,
            y=1.02,
        )
        plt.tick_params(axis="both", which="major", labelsize=15)

        self._plotAxesDef(plt, self._pixels["rotateAngle"])
        ax.text(
            0.02,
            0.02,
            "For an observer facing the camera",
            transform=ax.transAxes,
            color="black",
            fontsize=12,
        )

        fov, rEdgeAvg = self.calcFOV()
        ax.text(
            0.02,
            0.96,
            r"$f_{\mathrm{eff}}$ = " + "{0:.3f} cm".format(self._focalLength),
            transform=ax.transAxes,
            color="black",
            fontsize=12,
        )
        ax.text(
            0.02,
            0.92,
            "Avg. edge radius = {0:.3f} cm".format(rEdgeAvg),
            transform=ax.transAxes,
            color="black",
            fontsize=12,
        )
        ax.text(
            0.02,
            0.88,
            "FoV = {0:.3f} deg".format(fov),
            transform=ax.transAxes,
            color="black",
            fontsize=12,
        )

        plt.legend(
            legendObjects,
            legendLabels,
            handler_map=legendHandlerMap,
            prop={"size": 11},
            loc="upper right",
        )

        ax.set_aspect("equal", "datalim")
        plt.tight_layout()

        return fig<|MERGE_RESOLUTION|>--- conflicted
+++ resolved
@@ -691,13 +691,8 @@
 
         Returns
         -------
-<<<<<<< HEAD
-        plt: pyplot.plt instance with the pixel layout
-        """
-=======
         fig: plt.figure instance with the pixel layout
-        '''
->>>>>>> 71ba3a6a
+        """
 
         self._logger.info("Plotting the {} camera".format(self._telescopeModelName))
 
