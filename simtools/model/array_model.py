--- conflicted
+++ resolved
@@ -169,11 +169,7 @@
                 _all_telescope_names.append(tel_name)
                 tel_model = TelescopeModel(
                     site=self.site,
-<<<<<<< HEAD
-                    telescope_name=tel_name,
-=======
                     telescope_model_name=tel_name,
->>>>>>> 8f2c502d
                     model_version=self.model_version,
                     mongo_db_config=self.mongo_db_config,
                     label=self.label,
