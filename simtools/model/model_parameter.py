#!/usr/bin/python3

import logging
import shutil
from copy import copy

import astropy.units as u

import simtools.utils.general as gen
from simtools.db import db_handler
from simtools.io_operations import io_handler
from simtools.simtel.simtel_config_writer import SimtelConfigWriter
from simtools.utils import names

__all__ = ["InvalidModelParameter", "ModelParameter"]


class InvalidModelParameter(Exception):
    """Exception for invalid model parameter."""


class ModelParameter:
    """
    Base class for model parameters.
    Provides methods to read and manipulate parameters from DB.

    Parameters
    ----------
    db: DatabaseHandler
        Database handler.
    model_version: str
        Version of the model (ex. prod5).
    site: str
        Site name (e.g., South or North).
<<<<<<< HEAD
    telescope_name: str
        Telescope name (e.g., LSTN-01, LSTN-design).
=======
    telescope_model_name: str
        Telescope model name (e.g., LSTN-01, LSTN-design).
    collection: str
        instrument class (e.g. telescopes, calibration_devices)
        as stored under collection in the DB.
>>>>>>> b6937082
    mongo_db_config: dict
        MongoDB configuration.
    label: str
        Instance label. Important for output file naming.

    """

    def __init__(
        self,
        mongo_db_config,
        model_version,
        site=None,
<<<<<<< HEAD
        telescope_name=None,
=======
        telescope_model_name=None,
        collection="telescopes",
>>>>>>> b6937082
        db=None,
        label=None,
    ):
        self._logger = logging.getLogger(__name__)
        self._extra_label = None
        self.io_handler = io_handler.IOHandler()
        self.db = (
            db if db is not None else db_handler.DatabaseHandler(mongo_db_config=mongo_db_config)
        )

        self._parameters = {}
        self._config_parameters = {}
        self._derived = None
        self.label = label
        self.model_version = names.validate_model_version_name(model_version)
        self.site = names.validate_site_name(site) if site is not None else None
        self.name = (
            names.validate_telescope_name(
                self.db.get_telescope_db_name(
                    telescope_name=telescope_name, model_version=self.model_version
                )
            )
            if telescope_name is not None
            else None
        )
<<<<<<< HEAD
=======
        self.collection = collection
        self.label = label
        self.model_version = names.validate_model_version_name(model_version)
>>>>>>> b6937082
        self._config_file_directory = None
        self._config_file_path = None
        self._load_parameters_from_db()

        self.simtel_config_writer = None
        self._added_parameter_files = None
        self._is_config_file_up_to_date = False
        self._is_exported_model_files_up_to_date = False

    def _get_parameter_dict(self, par_name):
        """
        Get model parameter dictionary as stored in the DB.
        No conversion to values are applied for the use in simtools
        (e.g., no conversion from the string representation of lists
        to lists).

        Parameters
        ----------
        par_name: str
            Name of the parameter.

        Returns
        -------
        dict
            Dictionary with complete DB entry for the given parameter.

        Raises
        ------
        InvalidModelParameter
            If par_name does not match any parameter in this model.
        """
        try:
            return self._parameters[par_name]
        except KeyError:
            pass
        try:
            return self.derived[par_name]
        except (KeyError, ValueError) as e:
            msg = f"Parameter {par_name} was not found in the model"
            self._logger.error(msg)
            raise InvalidModelParameter(msg) from e

    def get_parameter_value(self, par_name, parameter_dict=None):
        """
        Get the value of a model parameter. List of values stored
        in strings are returns as lists, so that no knowledge
        of the database structure is needed when accessing the
        model parameters.

        Parameters
        ----------
        par_name: str
            Name of the parameter.
        parameter_dict: dict
            Dictionary with complete DB entry for the given parameter
            (including the 'value', 'units' fields).

        Returns
        -------
        Value of the parameter.

        Raises
        ------
        KeyError
            If par_name does not match any parameter in this model.
        """

        parameter_dict = parameter_dict if parameter_dict else self._get_parameter_dict(par_name)
        try:
            _parameter = parameter_dict["value"]
        except KeyError as exc:
            self._logger.error(f"Parameter {par_name} does not have a value")
            raise exc
        if isinstance(_parameter, str):
            _is_float = False
            try:
                _is_float = self.get_parameter_type(par_name).startswith("float")
            except (InvalidModelParameter, TypeError):  # float - in case we don't know
                _is_float = True
            _parameter = gen.convert_string_to_list(_parameter, is_float=_is_float)
            _parameter = _parameter if len(_parameter) > 1 else _parameter[0]

        return _parameter

    def get_parameter_value_with_unit(self, par_name):
        """
        Get the value of an existing parameter of the model as an Astropy Quantity with its unit.\
        If no unit is provided in the model, the value is returned without a unit.

        Parameters
        ----------
        par_name: str
            Name of the parameter.

        Returns
        -------
        Astropy quantity with the value of the parameter multiplied by its unit. If no unit is \
        provided in the model, the value is returned without a unit.

        """
        _parameter = self._get_parameter_dict(par_name)
        _value = self.get_parameter_value(par_name, _parameter)
        try:
            return _value * u.Unit(_parameter.get("unit"))
        except (KeyError, TypeError):
            return _value

    def get_parameter_type(self, par_name):
        """
        Get the type of existing parameter of the model
        (value of 'type' field of DB entry)

        Parameters
        ----------
        par_name: str
            Name of the parameter.

        Returns
        -------
        str or None
            type of the parameter (None if no type is defined)

        """
        parameter_dict = self._get_parameter_dict(par_name)
        try:
            return parameter_dict.get("type")
        except KeyError:
            self._logger.debug(f"Parameter {par_name} does not have a type")
        return None

    def get_parameter_file_flag(self, par_name):
        """
        Get value of parameter file flag of this database entry
        (boolean 'file' field of DB entry).

        Parameters
        ----------
        par_name: str
            Name of the parameter.

        Returns
        -------
        bool
            True if file flag is set.

        """
        parameter_dict = self._get_parameter_dict(par_name)
        try:
            if parameter_dict.get("file"):
                return True
        except KeyError:
            self._logger.debug(f"Parameter {par_name} does not have a file associated with it.")
        return False

    @property
    def derived(self):
        """
        Load the derived values and export them if the class instance hasn't done it yet.
        """
        if self._derived is None:
            self._load_derived_values()
            self._export_derived_files()
        return self._derived

    def _load_derived_values(self):
        """
        Load derived values from the DB

        """
        self._logger.debug("Reading derived values from DB")
        self._derived = self.db.get_derived_values(
            self.site,
            self.name,
            self.model_version,
        )

    def _export_derived_files(self):
        """Write to disk a file from the derived values DB."""

        for par_now in self.derived.values():
            if par_now.get("File") or par_now.get("file"):
                self.db.export_file_db(
                    db_name=self.db.DB_DERIVED_VALUES,
                    dest=self.config_file_directory,
                    file_name=(par_now.get("value") or par_now.get("Value")),
                )

    def print_parameters(self):
        """Print parameters and their values for debugging purposes."""
        for par in self._parameters:
            print(f"{par} = {self.get_parameter_value(par)}")

    def _set_config_file_directory_and_name(self):
        """
        Set and create the directory and the name of the config file.

        """

        if self.name is None:
            return

        self._config_file_directory = self.io_handler.get_output_directory(
            label=(self.label or self.name), sub_dir="model"
        )

        # Setting file name and the location
        if self.site is not None and self.name is not None:
            config_file_name = names.simtel_config_file_name(
                self.site,
                self.model_version,
                telescope_model_name=self.name,
                label=self.label,
                extra_label=self._extra_label,
            )
            self._config_file_path = self.config_file_directory.joinpath(config_file_name)

        self._logger.debug(f"Config file path: {self._config_file_path}")

    def _load_parameters_from_db(self):
        """

        Read parameters from DB and store them in _parameters.

        """

        if self.db is None:
            return

        if self.name is not None:
            self._logger.debug(
                f"Reading array element parameters from DB "
                f"({self.name}, {self.model_version}, {self.site}, {self.collection})"
            )
            self._parameters = self.db.get_model_parameters(
                self.site, self.name, self.model_version, self.collection, only_applicable=True
            )
            try:
                self._config_parameters = self.db.get_sim_telarray_configuration_parameters(
                    self.site,
                    self.name,
                    self.model_version,
                )
            except ValueError:
                self._logger.warning(
                    f"No sim_telarray configuration parameters found for {self.site}, {self.name}"
                    f" (model version {self.model_version})."
                )

        if self.site is not None:
            self._logger.debug(f"Reading site parameters from DB ({self.site} site)")
            _site_pars = self.db.get_site_parameters(
                self.site, self.model_version, only_applicable=True
            )
            self._parameters.update(_site_pars)

    def set_extra_label(self, extra_label):
        """
        Set an extra label for the name of the config file.

        Notes
        -----
        The config file directory name is not affected by the extra label. Only the file name is \
        changed. This is important for the ArrayModel class to export multiple config files in the\
        same directory.

        Parameters
        ----------
        extra_label: str
            Extra label to be appended to the original label.
        """

        self._extra_label = extra_label
        self._set_config_file_directory_and_name()

    @property
    def extra_label(self):
        """
        Return the extra label if defined, if not return ''.
        """
        return self._extra_label if self._extra_label is not None else ""

    def get_simtel_parameters(self, parameters=None, telescope_model=True, site_model=True):
        """
        Get simtel parameters as name and value pairs.

        Parameters
        ----------
        parameters: dict
            Parameters (simtools) to be renamed (if necessary)
        telescope_model: bool
            If True, telescope model parameters are included.
        site_model: bool
            If True, site model parameters are included.

        Returns
        -------
        dict
            simtel parameters as dict (sorted by parameter names)

        """
        if parameters is None:
            parameters = self._parameters

        _simtel_parameter_value = {}
        for key in parameters:
            _par_name = names.get_simulation_software_name_from_parameter_name(
                key,
                simulation_software="sim_telarray",
                search_telescope_parameters=telescope_model,
                search_site_parameters=site_model,
            )
            if _par_name is not None:
                _simtel_parameter_value[_par_name] = parameters[key].get("value")
        return dict(sorted(_simtel_parameter_value.items()))

    def change_parameter(self, par_name, value):
        """
        Change the value of an existing parameter. This function does not modify the \
        DB, it affects only the current instance.

        Parameters
        ----------
        par_name: str
            Name of the parameter.
        value:
            Value of the parameter.

        Raises
        ------
        InvalidModelParameter
            If the parameter to be changed does not exist in this model.
        """
        if par_name not in self._parameters:
            msg = f"Parameter {par_name} not in the model"
            self._logger.error(msg)
            raise InvalidModelParameter(msg)

        if isinstance(value, str):
            value = gen.convert_string_to_list(value)

        if not gen.validate_data_type(
            reference_dtype=self.get_parameter_type(par_name),
            value=value,
            dtype=None,
            allow_subtypes=True,
        ):
            self._logger.error(
                f"Could not cast {value} of type {type(value)} "
                f"to {self.get_parameter_type(par_name)}."
            )
            raise ValueError

        self._logger.debug(
            f"Changing parameter {par_name} "
            f"from {self.get_parameter_value(par_name)} to {value}"
        )
        self._parameters[par_name]["value"] = value

        # In case parameter is a file, the model files will be outdated
        if self.get_parameter_file_flag(par_name):
            self._is_exported_model_files_up_to_date = False

        self._is_config_file_up_to_date = False

    def change_multiple_parameters(self, **kwargs):
        """
        Change the value of multiple existing parameters in the model. This function does not \
        modify the DB, it affects only the current instance.

        Parameters
        ----------
        **kwargs
            Parameters should be passed as parameter_name=value.

        """
        for par, value in kwargs.items():
            if par in self._parameters:
                self.change_parameter(par, value)

        self._is_config_file_up_to_date = False

    def add_parameter_file(self, par_name, file_path):
        """
        Add a file to the config file directory.

        Parameters
        ----------
        par_name: str
            Name of the parameter.
        file_path: str
            Path of the file to be added to the config file directory.
        """
        if self._added_parameter_files is None:
            self._added_parameter_files = []
        self._added_parameter_files.append(par_name)
        shutil.copy(file_path, self.config_file_directory)

    def export_model_files(self):
        """Exports the model files into the config file directory."""

        # Removing parameter files added manually (which are not in DB)
        pars_from_db = copy(self._parameters)
        if self._added_parameter_files is not None:
            for par in self._added_parameter_files:
                pars_from_db.pop(par)

        self.db.export_model_files(pars_from_db, self.config_file_directory)
        self._is_exported_model_files_up_to_date = True

    def export_config_file(self):
        """Export the config file used by sim_telarray."""

        # Exporting model file
        if not self._is_exported_model_files_up_to_date:
            self.export_model_files()

        # Using SimtelConfigWriter to write the config file.
        self._load_simtel_config_writer()
        self.simtel_config_writer.write_telescope_config_file(
            config_file_path=self.config_file_path,
            parameters=self.get_simtel_parameters(parameters=self._parameters),
            config_parameters=self.get_simtel_parameters(parameters=self._config_parameters),
        )

    @property
    def config_file_directory(self):
        """
        Directory for configure files. Configure, if necessary.

        """
        if self._config_file_directory is None:
            self._set_config_file_directory_and_name()
        return self._config_file_directory

    @property
    def config_file_path(self):
        """
        Path of the config file. Configure, if necessary.

        """
        if self._config_file_path is None:
            self._set_config_file_directory_and_name()
        return self._config_file_path

    def get_config_file(self, no_export=False):
        """
        Get the path of the config file for sim_telarray. The config file is produced if the file\
        is not up to date.

        Parameters
        ----------
        no_export: bool
            Turn it on if you do not want the file to be exported.

        Returns
        -------
        Path
            Path of the exported config file for sim_telarray.
        """
        if not self._is_config_file_up_to_date and not no_export:
            self.export_config_file()
        return self.config_file_path

    def _load_simtel_config_writer(self):
        """
        Load the SimtelConfigWriter object.

        """
        if self.simtel_config_writer is None:
            self.simtel_config_writer = SimtelConfigWriter(
                site=self.site,
                telescope_model_name=self.name,
                model_version=self.model_version,
                label=self.label,
            )<|MERGE_RESOLUTION|>--- conflicted
+++ resolved
@@ -32,16 +32,11 @@
         Version of the model (ex. prod5).
     site: str
         Site name (e.g., South or North).
-<<<<<<< HEAD
     telescope_name: str
         Telescope name (e.g., LSTN-01, LSTN-design).
-=======
-    telescope_model_name: str
-        Telescope model name (e.g., LSTN-01, LSTN-design).
     collection: str
         instrument class (e.g. telescopes, calibration_devices)
         as stored under collection in the DB.
->>>>>>> b6937082
     mongo_db_config: dict
         MongoDB configuration.
     label: str
@@ -54,12 +49,8 @@
         mongo_db_config,
         model_version,
         site=None,
-<<<<<<< HEAD
         telescope_name=None,
-=======
-        telescope_model_name=None,
         collection="telescopes",
->>>>>>> b6937082
         db=None,
         label=None,
     ):
@@ -73,6 +64,7 @@
         self._parameters = {}
         self._config_parameters = {}
         self._derived = None
+        self.collection = collection
         self.label = label
         self.model_version = names.validate_model_version_name(model_version)
         self.site = names.validate_site_name(site) if site is not None else None
@@ -85,12 +77,6 @@
             if telescope_name is not None
             else None
         )
-<<<<<<< HEAD
-=======
-        self.collection = collection
-        self.label = label
-        self.model_version = names.validate_model_version_name(model_version)
->>>>>>> b6937082
         self._config_file_directory = None
         self._config_file_path = None
         self._load_parameters_from_db()
