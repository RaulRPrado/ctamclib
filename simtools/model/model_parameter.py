--- conflicted
+++ resolved
@@ -66,7 +66,7 @@
         self._derived = None
         self.collection = collection
         self.label = label
-        self.model_version = names.validate_model_version_name(model_version)
+        self.model_version = self.db.model_version(model_version)
         self.site = names.validate_site_name(site) if site is not None else None
         self.name = (
             names.validate_telescope_name(
@@ -79,12 +79,6 @@
             if telescope_name is not None
             else None
         )
-<<<<<<< HEAD
-        self.collection = collection
-        self.label = label
-        self.model_version = self.db.model_version(model_version)
-=======
->>>>>>> 547674e6
         self._config_file_directory = None
         self._config_file_path = None
         self._load_parameters_from_db()
