--- conflicted
+++ resolved
@@ -154,11 +154,7 @@
             if not np.issubdtype(col.dtype, np.number):
                 continue
             self._check_for_not_a_number(col, col_name)
-<<<<<<< HEAD
-            self._check_datatype(col, col_name)
-=======
             self._check_data_type(col, col_name)
->>>>>>> 4f8ad3e2
             col = self._check_and_convert_units(col, col_name)
             self._check_range(col_name, np.nanmin(col.data), np.nanmax(col.data), "allowed_range")
             self._check_range(col_name, np.nanmin(col.data), np.nanmax(col.data), "required_range")
@@ -298,11 +294,7 @@
 
         return u.Unit(reference_unit)
 
-<<<<<<< HEAD
-    def _check_datatype(self, col, column_name):
-=======
     def _check_data_type(self, col, column_name):
->>>>>>> 4f8ad3e2
         """
         Check column data type.
 
@@ -313,14 +305,6 @@
         column_name: str
             column name
 
-<<<<<<< HEAD
-        Returns
-        -------
-        bool
-            true if data type is correct
-
-=======
->>>>>>> 4f8ad3e2
         Raises
         ------
         TypeError
@@ -337,11 +321,7 @@
             )
             raise TypeError
 
-<<<<<<< HEAD
-        return True
-=======
         self._logger.debug(f"Data column '{column_name}' has correct data type")
->>>>>>> 4f8ad3e2
 
     def _check_for_not_a_number(self, col, col_name):
         """
