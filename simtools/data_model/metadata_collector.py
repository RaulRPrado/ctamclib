import datetime
import logging
from pathlib import Path

import simtools.utils.general as gen
import simtools.version
<<<<<<< HEAD
from simtools import io_handler
from simtools.data_model import metadata_model
=======
from simtools.data_model import metadata_model, validate_schema
from simtools.io_operations import io_handler
>>>>>>> c7791403
from simtools.utils import names

__all__ = ["MetadataCollector"]


class MetadataCollector:
    """
    Collects and combines metadata associated with the current activity
    (e.g., the execution of an application).
    Depends on and fine tuned to CTAO top-level metadata definition.

    Parameters
    ----------
    args: argparse.Namespace
        Command line parameters

    """

    def __init__(self, args_dict):
        """
        Initialize metadata collector.

        """

        self._logger = logging.getLogger(__name__)
        self.io_handler = io_handler.IOHandler()

        self.args_dict = args_dict
        self.top_level_meta = gen.change_dict_keys_case(
            data_dict=metadata_model.top_level_reference_schema(), lower_case=True
        )
        self.collect_product_meta_data()

    def collect_product_meta_data(self):
        """
        Collect and verify product metadata from different sources.

        """

        self._fill_association_meta_from_args(
            self.top_level_meta["cta"]["context"]["associated_elements"]
        )
        self._fill_product_meta(self.top_level_meta["cta"]["product"])
        self._fill_top_level_meta_from_file(self.top_level_meta["cta"])
        self._fill_association_id(self.top_level_meta["cta"]["context"]["associated_elements"])
        self._fill_activity_meta(self.top_level_meta["cta"]["activity"])

    def _fill_association_meta_from_args(self, association_dict):
        """
        Append association metadata set through configurator.

        Parameters
        ----------
        association_dict: dict
            Dictionary for association metadata field.

        Raises
        ------
        TypeError, KeyError
            if error reading association metadata from args.
        KeyError
            if metadata description cannot be filled.

        """
        self._logger.debug(f"Fill metadata from args: {self.args_dict}")

        _association = {}

        try:
            if "site" in self.args_dict:
                _association["site"] = self.args_dict["site"]
            if "telescope" in self.args_dict:
                _split_telescope_name = self.args_dict["telescope"].split("-")
                _association["class"] = _split_telescope_name[0]
                _association["type"] = _split_telescope_name[1]
                _association["subtype"] = _split_telescope_name[2]
        except (TypeError, KeyError):
            self._logger.error("Error reading association metadata from args")
            raise

        self._fill_context_sim_list(association_dict, _association)

    def _fill_top_level_meta_from_file(self, top_level_dict):
        """
        Read and validate metadata from file. Fill metadata into top-level template.

        Parameters
        ----------
        top_level_dict: dict
            Dictionary for top level metadata.

        Raises
        ------
        KeyError
            if corresponding fields cannot by accessed in the top-level or metadata dictionaries.

        """

        if self.args_dict.get("input_meta", None) is None:
            self._logger.debug("Skipping metadata reading; no metadata file defined.")
            return

        try:
            self._logger.debug(f"Reading meta data from {self.args_dict['input_meta']}")
            _input_meta = gen.collect_data_from_yaml_or_dict(
                in_yaml=self.args_dict.get("input_meta", None), in_dict=None
            )
        except gen.InvalidConfigData:
            self._logger.debug("Failed reading metadata from file.")
            raise

        metadata_model.validate_schema(_input_meta, None)
        _input_meta = self._process_metadata_from_file(_input_meta)

        self._merge_config_dicts(top_level_dict, _input_meta["cta"])
        for key in ("document", "associated_elements"):
            self._copy_metadata_context_lists(top_level_dict, _input_meta["cta"], key)

    def _fill_product_meta(self, product_dict):
        """
        Fill metadata for data products fields. If a schema file is given for the data products,
        try and read product:data:model metadata from there.

        Parameters
        ----------
        product_dict: dict
            Dictionary describing data product.

        Raises
        ------
        KeyError
            if relevant fields are not defined in top level metadata dictionary.

        """

        product_dict["id"] = self.args_dict.get("activity_id", "UNDEFINED_ACTIVITY_ID")
        self._logger.debug(f"Reading activity UUID {product_dict['id']}")

        product_dict["data"]["category"] = "SIM"
        product_dict["data"]["level"] = "R1"
        product_dict["data"]["type"] = "service"

        _schema_dict = self._collect_schema_dict()
        product_dict["data"]["model"]["name"] = _schema_dict.get("name", "simpipe-schema")
        product_dict["data"]["model"]["version"] = _schema_dict.get("version", "0.0.0")
        product_dict["format"] = self.args_dict.get("output_file_format", None)
        product_dict["filename"] = str(self.args_dict.get("output_file", None))

    def _collect_schema_dict(self):
        """
        Read schema from file.

        The schema configuration parameter points to a directory or a file.
        For the case of a directory, the schema file is assumed to be named
        <parameter_name>.schema.yml.

        Returns
        -------
        dict
            Dictionary containing schema metadata.

        """

        _schema = self.args_dict.get("schema", "")
        if Path(_schema).is_dir():
            try:
                _data_dict = gen.collect_data_from_yaml_or_dict(
                    in_yaml=self.args_dict.get("input", None), in_dict=None, allow_empty=True
                )
                return gen.collect_dict_from_file(
                    file_path=_schema,
                    file_name=f"{_data_dict['name']}.schema.yml",
                )
            except (TypeError, KeyError):
                return {}
        return gen.collect_dict_from_file(_schema)

    @staticmethod
    def _fill_association_id(association_dict):
        """
        Fill association id from site and telescope class, type, subtype.

        Parameters
        ----------
        association_dict: dict
            Association dictionary.

        """
        for association in association_dict:
            try:
                association["id"] = names.simtools_instrument_name(
                    site=association["site"],
                    telescope_class_name=association["class"],
                    sub_system_name=association["type"],
                    telescope_id_name=association.get("subtype", "D"),
                )
            except ValueError:
                association["id"] = None

    def _fill_activity_meta(self, activity_dict):
        """
        Fill activity (software) related metadata

        Parameters
        ----------
        activity_dict: dict
            Dictionary for top-level activity metadata.

        """

        activity_dict["name"] = self.args_dict.get("label", None)
        activity_dict["start"] = datetime.datetime.now().isoformat(timespec="seconds")
        activity_dict["end"] = activity_dict["start"]
        activity_dict["software"]["name"] = "simtools"
        activity_dict["software"]["version"] = simtools.version.__version__

    def _merge_config_dicts(self, dict_high, dict_low, add_new_fields=False):
        """
        Merge two config dicts and replace values in dict_high which are Nonetype. Priority to \
         dict_high in case of conflicting entries.

        Parameters
        ----------
        dict_high: dict
            Dictionary into which values are merged.
        dict_low: dict
            Dictionary from which values are taken for merging.
        add_new_fields: bool
            If true: add fields from dict_low to dict_high, if they don't exist in dict_high

        """

        if dict_high is None and dict_low:
            dict_high = dict_low
            return

        try:
            for k in dict_low:
                if k in dict_high:
                    if isinstance(dict_low[k], dict):
                        self._merge_config_dicts(dict_high[k], dict_low[k], add_new_fields)
                    elif dict_high[k] is None:
                        dict_high[k] = dict_low[k]
                    elif dict_high[k] != dict_low[k] and dict_low[k] is not None:
                        self._logger.debug(
                            f"Conflicting entries between dict: {dict_high[k]} vs {dict_low[k]} "
                            f"(use {dict_high[k]})"
                        )
                elif add_new_fields:
                    dict_high[k] = dict_low[k]
        except (KeyError, TypeError):
            self._logger.error("Error merging dictionaries")
            raise

    def input_data_file_name(self):
        """
        Return input data file (full path).

        Returns
        -------
        str
            Input data file (full path).

        Raises
        ------
        KeyError
            if missing description of INPUT_DATA
        """

        try:
            return self.args_dict["input_data"]
        except KeyError:
            self._logger.error("Missing description of INPUT_DATA")
            raise

    @staticmethod
    def _fill_context_sim_list(product_list, new_entry_dict):
        """
        Fill list-type entries into metadata. Take into account the first list entry is the default
        value filled with Nones.

        Returns
        -------
        list
            Updated product list.

        """

        if len(new_entry_dict) == 0:
            return []
        try:
            if any(v is not None for v in product_list[0].values()):
                product_list.append(new_entry_dict)
            else:
                product_list[0] = new_entry_dict
        except (TypeError, IndexError):
            product_list = [new_entry_dict]
        return product_list

    def _process_metadata_from_file(self, meta_dict):
        """
        Process metadata from file to ensure compatibility
        with metadata model.
        Changes keys to lower case and removes line feeds
        from description fields.

        Parameters
        ----------
        meta_dict: dict
            Input metadata dictionary.

        Returns
        -------
        dict
            Metadata dictionary.

        """

        meta_dict = gen.change_dict_keys_case(meta_dict, True)
        try:
            meta_dict["cta"]["product"]["description"] = self._remove_line_feed(
                meta_dict["cta"]["product"]["description"]
            )
        except KeyError:
            pass

        return meta_dict

    @staticmethod
    def _remove_line_feed(string):
        """
        Remove all line feeds from a string

        Parameters
        ----------
        str
            input string

        Returns
        -------
        str
            with line feeds removed
        """

        return string.replace("\n", " ").replace("\r", "").replace("  ", " ")

    def _copy_metadata_context_lists(self, top_level_dict, _input_meta, key):
        """
        Copy list-type metadata from file.
        Very fine tuned.

        Parameters
        ----------
        top_level_dict: dict
            Dictionary for top level metadata.
        meta_dict: dict
            Dictionary for metadata from file.
        key: str
            Key for metadata entry.

        """

        try:
            for document in _input_meta["context"][key]:
                self._fill_context_sim_list(top_level_dict["context"][key], document)
        except KeyError:
            top_level_dict["context"].pop(key)<|MERGE_RESOLUTION|>--- conflicted
+++ resolved
@@ -4,13 +4,8 @@
 
 import simtools.utils.general as gen
 import simtools.version
-<<<<<<< HEAD
-from simtools import io_handler
 from simtools.data_model import metadata_model
-=======
-from simtools.data_model import metadata_model, validate_schema
 from simtools.io_operations import io_handler
->>>>>>> c7791403
 from simtools.utils import names
 
 __all__ = ["MetadataCollector"]
