--- conflicted
+++ resolved
@@ -23,13 +23,9 @@
 
 @jsonschema.Draft7Validator.FORMAT_CHECKER.checks("astropy_unit", ValueError)
 def check_astropy_unit(unit_string):
-<<<<<<< HEAD
     """Validate astropy units (including dimensionless) for jsonschema."""
-    if unit_string == "dimensionless":
-=======
     try:
         u.Unit(unit_string)
->>>>>>> 1399cbc8
         return True
     except ValueError:
         return unit_string == "dimensionless"
