import datetime
import logging
import re

import simtools.util.general as gen
from simtools.data_model import meta_data_model

__all__ = ["SchemaValidator"]


class SchemaValidator:
    """
    Validate a dictionary against a reference schema. Used e.g., to validate metadata provided as\
     input.

    Parameters
    ----------
    data_dict: dict
        Metadata dict to be validated against reference schema.
    """

    def __init__(self, data_dict=None):
        """
        Initialize validation class and load reference schema.
        """

        self._logger = logging.getLogger(__name__)

        self._reference_schema = gen.change_dict_keys_case(
            meta_data_model.metadata_input_reference_schema(), lower_case=True
        )
        self.data_dict = data_dict

    def validate_and_transform(self, meta_file_name=None, lower_case=True):
        """
        Schema validation and processing.

        Parameters
        ----------
        meta_file_name: str
            file name for file with meta data to be validated (might also be given as dictionary \
             during initialization of the class.
        lower_case: bool
            compare schema keys in lower case only (gammasim-tools convention; default is True).

        Returns
        -------
        dict
            Complete set of metadata following the CTA top-level metadata defintion

        """
        if meta_file_name:
            self._logger.debug("Reading meta data from {}".format(meta_file_name))
            self.data_dict = gen.collect_data_from_yaml_or_dict(meta_file_name, None)

        if lower_case:
            self.data_dict = gen.change_dict_keys_case(self.data_dict, True)

        self._validate_schema(self._reference_schema, self.data_dict)
        self._process_schema()

        return self.data_dict

    def _validate_schema(self, ref_schema, data_dict):
        """
        Validate schema for data types and required fields.

        Parameters
        ----------
        ref_schema: dict
            Reference metadata schema
        data_dict: dict
            input metadata dict to be validated against reference schema

        Raises
        ------
        UnboundLocalError
            If no data is available for metadata key from the reference schema
        """

        for key, value in ref_schema.items():
            if data_dict and key in data_dict:
                _this_data = data_dict[key]
            else:
                if self._field_is_optional(value):
                    self._logger.debug("Optional field %s", key)
                    continue
                msg = f"Missing required field '{key}'"
                raise ValueError(msg)

            if isinstance(value, dict):
                # "type" is used for data types (str) and for telescope types (dict)
                if "type" in value and isinstance(value["type"], str):
                    try:
                        self._validate_data_type(value, key, _this_data)
                    except UnboundLocalError:
                        self._logger.error("No data for `%s` key", key)
                        raise
                else:
                    self._validate_schema(value, _this_data)

    def _process_schema(self):
        """
        Process schema entries for inconsistencies (quite fine tuned)
        - remove linefeeds from description string

        Raises
        ------
        KeyError
            if data_dict["product"]["description"] is not available

        """

        try:
            self.data_dict["product"]["description"] = self._remove_line_feed(
                self.data_dict["product"]["description"]
            )
        except KeyError:
            pass

    def _validate_data_type(self, schema, key, data_field):
        """
        Validate data type against the expected data type from schema

        Parameters
        ----------
        schema: dict
            metadata description from reference schema
        key: str
            data field name to be validated
        data_field: dict
            data field to be validated

        Raises
        ------
        ValueError
            if data types are inconsistent

        """

        self._logger.debug("checking data field {} for {}".format(key, schema["type"]))

        convert = {"str": type("str"), "float": type(1.0), "int": type(0), "bool": type(True)}

        if schema["type"] == "datetime":
            self._validate_datetime(data_field, self._field_is_optional(schema))
        elif schema["type"] == "email":
            self._validate_email(data_field, key)
        elif schema["type"].endswith("list"):
            self._validate_list(schema["type"], data_field)
        elif type(data_field).__name__ != schema["type"]:
            try:
                if isinstance(data_field, (int, str)):
                    convert[schema["type"]](data_field)
                else:
                    raise ValueError
            except ValueError as error:
                raise ValueError(
                    "invalid type for key {}. Expected: {}, Found: {}".format(
                        key, schema["type"], type(data_field).__name__
                    )
                ) from error

    @staticmethod
    def _validate_datetime(data_field, optional_field=False):
        """
        Validate entry to be of type datetime and of format %Y-%m-%d %H:%M:%S

        Parameters
        ----------
        data_field: dict
            data field to be validated
        optional_field: boolean
            data field is optional

        Raises
        ------
        ValueError
            if data field is of invalid format

        """
        format_date = "%Y-%m-%d %H:%M:%S"
        try:
            datetime.datetime.strptime(data_field, format_date)
        except (ValueError, TypeError) as error:
            if not optional_field:
                raise ValueError(
                    "invalid date format. Expected {}; Found {}".format(format_date, data_field)
                ) from error

    @staticmethod
    def _validate_email(data_field, key):
        """
        Validate entry to be a email address

        Parameters
        ----------
        data_field: dict
            data field to be validated
        key: str
            data field name to be validated

        Raises
        ------
        ValueError
            if data field is of invalid format

        """
        regex = r"\b[A-Za-z0-9._%+-]+@[A-Za-z0-9.-]+\.[A-Z|a-z]{2,}\b"
        if not re.fullmatch(regex, data_field):
            raise ValueError("invalid email format in field {}: {}".format(key, data_field))

    def _validate_list(self, schema_type, data_list):
        """
        Validate schmema for list type entry

        Parameters
        ----------
        schema_type
            reference schema type (e.g., instrumentlist, documentlist)
        data_list: list
            list of dictionaries to be validated

        """
        _ref_schema = gen.change_dict_keys_case(
            meta_data_model.metadata_input_reference_document_list(schema_type), lower_case=True
        )

        for entry in data_list:
            self._validate_schema(_ref_schema, entry)

    def _field_is_optional(self, field_dict):
        """
<<<<<<< HEAD
        Check if data field is labeled as not required in the reference metadata schema
=======
        Check if data field is labeled as optional in the reference metadata schema.
        Dictionaries as datafields are tested for any optional fields.
>>>>>>> 2435c5af

        Parameters
        ----------
        field_dict: dict
            required field from reference metadata schema

        Returns
        -------
        boolean
            True if data field is required

        Raises
        ------
        KeyError
            if 'required' field is not defined in reference
            metadata schema

        """
        try:
            if field_dict["required"]:
                return False
        except KeyError:
            if isinstance(field_dict, dict):
                for value in field_dict.values():
                    if isinstance(value, dict) and not self._field_is_optional(value):
                        return False
                return True
            return False
        return True

    @staticmethod
    def _remove_line_feed(string):
        """
        Remove all line feeds from a string

        Parameters
        ----------
        str
            input string

        Returns
        -------
        str
            with line feeds removed
        """

        return string.replace("\n", " ").replace("\r", "")<|MERGE_RESOLUTION|>--- conflicted
+++ resolved
@@ -5,18 +5,17 @@
 import simtools.util.general as gen
 from simtools.data_model import meta_data_model
 
-__all__ = ["SchemaValidator"]
-
 
 class SchemaValidator:
     """
-    Validate a dictionary against a reference schema. Used e.g., to validate metadata provided as\
-     input.
+    Validate a dictionary against a reference schema.
+    Used e.g., to validate metadata provided as input.
 
     Parameters
     ----------
     data_dict: dict
         Metadata dict to be validated against reference schema.
+
     """
 
     def __init__(self, data_dict=None):
@@ -37,11 +36,12 @@
 
         Parameters
         ----------
-        meta_file_name: str
-            file name for file with meta data to be validated (might also be given as dictionary \
-             during initialization of the class.
+        meta_file_name
+            file name for file with meta data to
+            be validated (might also be given as
+            dictionary during initialization of the class).
         lower_case: bool
-            compare schema keys in lower case only (gammasim-tools convention; default is True).
+            compare schema keys in lower case only (gammasim-tools convention).
 
         Returns
         -------
@@ -70,12 +70,15 @@
         ref_schema: dict
             Reference metadata schema
         data_dict: dict
-            input metadata dict to be validated against reference schema
+            input metadata dict to be validated against
+            reference schema.
 
         Raises
         ------
         UnboundLocalError
-            If no data is available for metadata key from the reference schema
+            If no data is available for metadata key from the
+            reference schema.
+
         """
 
         for key, value in ref_schema.items():
@@ -101,13 +104,14 @@
 
     def _process_schema(self):
         """
-        Process schema entries for inconsistencies (quite fine tuned)
+        Process schema entries for inconsistencies
+        (quite fine tuned)
         - remove linefeeds from description string
 
         Raises
         ------
         KeyError
-            if data_dict["product"]["description"] is not available
+            if data_dict["product"]["description"] is not available.
 
         """
 
@@ -120,21 +124,22 @@
 
     def _validate_data_type(self, schema, key, data_field):
         """
-        Validate data type against the expected data type from schema
+        Validate data type against the expected data type
+        from schema.
 
         Parameters
         ----------
         schema: dict
-            metadata description from reference schema
+            metadata description from reference schema.
         key: str
-            data field name to be validated
+            data field name to be validated.
         data_field: dict
-            data field to be validated
+            data field to be validated.
 
         Raises
         ------
         ValueError
-            if data types are inconsistent
+            if data types are inconsistent.
 
         """
 
@@ -164,7 +169,8 @@
     @staticmethod
     def _validate_datetime(data_field, optional_field=False):
         """
-        Validate entry to be of type datetime and of format %Y-%m-%d %H:%M:%S
+        Validate entry to be of type datetime and of
+        format %Y-%m-%d %H:%M:%S.
 
         Parameters
         ----------
@@ -196,14 +202,14 @@
         Parameters
         ----------
         data_field: dict
-            data field to be validated
+            data field to be validated.
         key: str
-            data field name to be validated
+            data field name to be validated.
 
         Raises
         ------
         ValueError
-            if data field is of invalid format
+            if data field is of invalid format.
 
         """
         regex = r"\b[A-Za-z0-9._%+-]+@[A-Za-z0-9.-]+\.[A-Z|a-z]{2,}\b"
@@ -217,26 +223,21 @@
         Parameters
         ----------
         schema_type
-            reference schema type (e.g., instrumentlist, documentlist)
+            reference schema type (e.g., instrumentlist, documentlist).
         data_list: list
-            list of dictionaries to be validated
-
-        """
+            list of dictionaries to be validated.
+        """
+
         _ref_schema = gen.change_dict_keys_case(
             meta_data_model.metadata_input_reference_document_list(schema_type), lower_case=True
         )
-
         for entry in data_list:
             self._validate_schema(_ref_schema, entry)
 
     def _field_is_optional(self, field_dict):
         """
-<<<<<<< HEAD
-        Check if data field is labeled as not required in the reference metadata schema
-=======
         Check if data field is labeled as optional in the reference metadata schema.
         Dictionaries as datafields are tested for any optional fields.
->>>>>>> 2435c5af
 
         Parameters
         ----------
