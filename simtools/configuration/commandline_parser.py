--- conflicted
+++ resolved
@@ -176,11 +176,7 @@
 
     def initialize_db_config_arguments(self):
         """Initialize DB configuration parameters."""
-<<<<<<< HEAD
         _job_group = self.add_argument_group("database configuration")
-=======
-        _job_group = self.add_argument_group("MongoDB configuration")
->>>>>>> a8111bbc
         _job_group.add_argument("--db_api_user", help="database user", type=str, required=False)
         _job_group.add_argument("--db_api_pw", help="database password", type=str, required=False)
         _job_group.add_argument("--db_api_port", help="database port", type=int, required=False)
