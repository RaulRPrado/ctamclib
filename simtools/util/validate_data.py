import logging
import os

from astropy.table import unique
from astropy.table import Table
from astropy.utils.diff import report_diff_values
from astropy import units as u


class DataValidator:
    """
    Simulation model data transformation for data validation.

    Attributes
    ----------
    workflow_config: WorkflowDescription
        workflow configuration

    Methods
    -------
    transform()
        Apply transformations to data columns.
    validate()
        Data value and data file validation.
    validate_data_file()
        Open data file and check for file consistency.
    validate_data_columns()
        Check each data column for correct units and data ranges.

    """

    def __init__(self, workflow=None):
        """
        Initalize validation class and read required
        reference data columns

        Parameters
        ----------
        workflow: WorkflowDescription
            workflow description

        """

        self._logger = logging.getLogger(__name__)

        if workflow:
            self._reference_data_columns = workflow.reference_data_columns()
            self._data_file_name = workflow.user_input_data_file_name()

        self.data_table = None

    def validate(self):
        """
        Data and data file validation

        Parameters
        ----------
        (none)

        Returns
        -------
        data_table: astropy.table
            data table

        """

        self.validate_data_file()
        self.validate_data_columns()

        return self.data_table

    def transform(self):
        """
        Apply transformations to data columns:
        - duplication removal
        - sorting according to axes

        Parameters
        ----------
        (none)

        Returns
        -------
        data_table: astropy.table
            data table

        """

        self._check_data_for_duplicates()
        self._sort_data()

        return self.data_table

    def validate_data_file(self):
        """
        Open data file and read data from file

        """

        # TODO
        # understand how errors should be treated when
        # opening and reading fails.
        # FileNotFoundError
        # astropy.io.ascii.core.InconsistentTableError
        self._logger.info("Reading data from {}".format(self._data_file_name))
        self.data_table = Table.read(
            self._data_file_name,
            guess=True,
            delimiter=r'\s')

    def validate_data_columns(self):
        """
        Validate that required data columns are available,
        columns are in the correct units (if necessary apply a
<<<<<<< HEAD
        unit conversion), and check min,max ranges.
=======
        unit conversion), and check ranges (minimum, maximum)
>>>>>>> 19d0133b

        This is not applied to columns of type 'string'

        """

        self._check_required_columns()

        for col in self.data_table.itercols():
            if not self._column_status(col.name):
                continue
            self._check_and_convert_units(col)
            self._check_range(col.name, col.min(), col.max(), 'allowed_range')
            self._check_range(col.name, col.min(), col.max(), 'required_range')

    def _check_required_columns(self):
        """
        Check that all required data columns are available
        in the input data table

        Raises
        ------
        KeyError
            if a required data column is missing

        """

        for key, value in self._reference_data_columns.items():
            if 'required_column' in value and value['required_column'] is True:
                if key in self.data_table.columns:
                    self._logger.debug("Found required data column '{}'".format(key))
                else:
                    raise KeyError("Missing required column '{}'".format(key))

    def _sort_data(self):
        """
        Sort data according to one data column
        (if required by any column attribute)

        Data is either sorted or reverse sorted

        Raises
        ------
        AttributeError
            if no table is defined for sorting

        """

        _columns_by_which_to_sort = []
        _columns_by_which_to_reverse_sort = []
        for key, value in self._reference_data_columns.items():
            if 'attribute' in value:
                if 'sort' in value['attribute']:
                    _columns_by_which_to_sort.append(key)
                elif 'reversesort' in value['attribute']:
                    _columns_by_which_to_reverse_sort.append(key)

        if len(_columns_by_which_to_sort) > 0:
            self._logger.debug("Sorting data columns: {}".format(
                _columns_by_which_to_sort))
            try:
                self.data_table.sort(_columns_by_which_to_sort)
            except AttributeError:
                self._logger.error("No data table defined for sorting")
                raise
        elif len(_columns_by_which_to_reverse_sort) > 0:
            self._logger.debug("Reverse sorting data columns: {}".format(
                _columns_by_which_to_reverse_sort))
            try:
                self.data_table.sort(_columns_by_which_to_reverse_sort, reverse=True)
            except AttributeError:
                self._logger.error("No data table defined for sorting")
                raise

    def _check_data_for_duplicates(self):
        """
        Remove duplicates from data columns as defined
        in the data columns description

        Raises
        ------
            if row values are different for
            those rows with duplications in the data columns
            to be checked for unique values.

        """

        _column_with_unique_requirement = self._get_unique_column_requirement()
        if len(_column_with_unique_requirement) == 0:
            self._logger.debug('No data columns with unique value requirement')
            return
        _data_table_unique_for_key_column = unique(
            self.data_table, keys=_column_with_unique_requirement)
        _data_table_unique_for_all_columns = unique(
            self.data_table, keys=None)
        with open(os.devnull, 'w') as devnull:
            if report_diff_values(
               _data_table_unique_for_key_column,
               _data_table_unique_for_all_columns,
               fileobj=devnull):
                self.data_table = unique(self.data_table)
            else:
                self._logger.error(
                    'Failed removal of duplication for column {}, values are not unqiue'.format(
                        _column_with_unique_requirement))
                raise ValueError

    def _get_unique_column_requirement(self):
        """
        Return data column name with unique value requirement

        Returns
        -------
        list
            list of data column with unique value requirement

        """

        _unique_required_column = []

        for key, value in self._reference_data_columns.items():
            if 'attribute' in value and 'remove_duplicates' in value['attribute']:
                self._logger.debug("Removing duplicates for column '{}'".format(
                    key))
                _unique_required_column.append(key)

        self._logger.debug('Unique required columns: {}'.format(_unique_required_column))
        return _unique_required_column

    def _get_reference_unit(self, column_name):
        """
        Return reference column unit.
        Includes correct treatment of dimensionless units

        Parameters
        ----------
        column_name: str
            column name of reference data column

        Returns
        -------
        astro.unit
            unit for reference column

        Raises
        ------
        KeyError
            if column name is not found in reference data columns

        """

        try:
            reference_unit = self._reference_data_columns[column_name]['unit']
        except KeyError:
            self._logger.error(
                "Data column '{}' not found in reference column definition".format(
                    column_name))
            raise

<<<<<<< HEAD
        if (reference_unit == 'dimensionless' or
                reference_unit is None or
                reference_unit == 'None'):
=======
        if (reference_unit == 'dimensionless' or reference_unit is None):
>>>>>>> 19d0133b
            return u.dimensionless_unscaled

        return u.Unit(reference_unit)

    def _column_status(self, col_name):
        """
        Check that column is defined in reference schema (additional
        data columns are allowed in the user input data, but are ignored)
        and that column type is not string (string-type columns ignored
        for range checks)

        """

        if col_name not in self._reference_data_columns:
            return False
        if 'type' in self._reference_data_columns[col_name] and \
                self._reference_data_columns[col_name]['type'] == 'string':
            return False

        return True

    def _check_and_convert_units(self, col):
        """
        Check that all columns have an allowed units.
        Convert to reference unit (e.g., Angstrom to nm).

        Note on dimensionless columns:
        - should be given in unit descriptor as unit: ''
        - be forgiving and assume that in cases no unit is given in the data files
          means that it should be dimensionless (e.g., for a efficiency)

        Parameters
        ----------
        col: astropy.column
            data column to be converted

        Returns
        -------
        astropy.column
            unit-converted data column

        Raises
        ------
        u.core.UnitConversionError
            If column unit conversions fails

        """

        self._logger.debug("Checking data column '{}'".format(col.name))

        try:
            reference_unit = self._get_reference_unit(col.name)
            if col.unit is None or col.unit == 'dimensionless':
                col.unit = u.dimensionless_unscaled
                return col

            self._logger.debug(
                "Data column '{}' with reference unit '{}' and data unit '{}'".format(
                    col.name, reference_unit, col.unit))

            col.convert_unit_to(reference_unit)

        except u.core.UnitConversionError:
            self._logger.error(
                "Invalid unit in data column '{}'. Expected type '{}', found '{}'".format(
                    col.name, reference_unit, col.unit))
            raise

        return col

    def _check_range(self,
                     col_name,
                     col_min, col_max,
                     range_type='allowed_range'):
        """
        Check that column data is within allowed range
        or required range.

        Assume that column and ranges have the same units

        Parameters
        ----------
        col_name: string
            column name
        col_min: float
            minimum value of data column
        col_max: float
            maximum value of data column
        range_type: string
            column range type (either 'allowed_range' or 'required_range')

        Raises
        ------
        ValueError
            if columns are not in the required range
        KeyError
            if requested columns cannot be found or
            if there is now defined of required or allowed
            range columns

        """
        self._logger.debug(
            "Checking data in column '{}' for '{}'".format(
                col_name, range_type))

        try:
            if range_type != 'allowed_range' and range_type != 'required_range':
                raise KeyError
            if range_type not in self._reference_data_columns[col_name]:
                return None
        except KeyError:
            raise KeyError(
                f"Missing column '{col_name} in reference range'")

        try:
            if not self._interval_check(
                    (col_min,
                     col_max),
                    (self._reference_data_columns[col_name][range_type]['min'],
                     self._reference_data_columns[col_name][range_type]['max']),
                    range_type):
                raise ValueError
        except KeyError:
            self._logger.error(
                "Invalid range ('{}') definition for column '{}'".format(
                    range_type, col_name))
        except ValueError:
            self._logger.error(
                "Value for column '{}' out of range. [[{}, {}], {}: [[{}, {}]".format(
                    col_name,
                    col_min, col_max,
                    range_type,
                    self._reference_data_columns[col_name][range_type]['min'],
                    self._reference_data_columns[col_name][range_type]['max']))
            raise

        return None

    @staticmethod
    def _interval_check(data, axis_range, range_type):
        """
        Check that values are inside allowed range (range_type='allowed_range')
        or span at least the given inveral (range_type='required_range').

        Parameters
        ----------
        data: tuple
            min and max of data
        axis_range: tuple
            allowed or required min max
        range_type: string
            column range type (either 'allowed_range' or 'required_range')

        Returns
        -------
        boolean
            True if range test is passed

        """

        if range_type == 'allowed_range':
            if data[0] >= axis_range[0] and data[1] <= axis_range[1]:
                return True
        if range_type == 'required_range':
            if data[0] <= axis_range[0] and data[1] >= axis_range[1]:
                return True

        return False<|MERGE_RESOLUTION|>--- conflicted
+++ resolved
@@ -112,11 +112,7 @@
         """
         Validate that required data columns are available,
         columns are in the correct units (if necessary apply a
-<<<<<<< HEAD
-        unit conversion), and check min,max ranges.
-=======
         unit conversion), and check ranges (minimum, maximum)
->>>>>>> 19d0133b
 
         This is not applied to columns of type 'string'
 
@@ -275,13 +271,7 @@
                     column_name))
             raise
 
-<<<<<<< HEAD
-        if (reference_unit == 'dimensionless' or
-                reference_unit is None or
-                reference_unit == 'None'):
-=======
         if (reference_unit == 'dimensionless' or reference_unit is None):
->>>>>>> 19d0133b
             return u.dimensionless_unscaled
 
         return u.Unit(reference_unit)
