#!/usr/bin/python3

import logging
import matplotlib.pyplot as plt
import matplotlib.gridspec as gridspec
from cycler import cycler
from collections import OrderedDict
import re

import astropy.units as u
from astropy.table import QTable

__all__ = ["setStyle", "plot1D", "plotTable"]

COLORS = dict()
COLORS["classic"] = [
    "#ba2c54",
    "#5B90DC",
    "#FFAB44",
    "#0C9FB3",
    "#57271B",
    "#3B507D",
    "#794D88",
    "#FD6989",
    "#8A978E",
    "#3B507D",
    "#D8153C",
    "#cc9214",
]
COLORS["modified classic"] = [
    "#D6088F",
    "#424D9C",
    "#178084",
    "#AF99DA",
    "#F58D46",
    "#634B5B",
    "#0C9FB3",
    "#7C438A",
    "#328cd6",
    "#8D0F25",
    "#8A978E",
    "#ffcb3d",
]
COLORS["autumn"] = [
    "#A9434D",
    "#4E615D",
    "#3C8DAB",
    "#A4657A",
    "#424D9C",
    "#DC575A",
    "#1D2D38",
    "#634B5B",
    "#56276D",
    "#577580",
    "#134663",
    "#196096",
]
COLORS["purples"] = [
    "#a57bb7",
    "#343D80",
    "#EA60BF",
    "#B7308E",
    "#E099C3",
    "#7C438A",
    "#AF99DA",
    "#4D428E",
    "#56276D",
    "#CC4B93",
    "#DC4E76",
    "#5C4AE4",
]
COLORS["greens"] = [
    "#268F92",
    "#abc14d",
    "#8A978E",
    "#0C9FB3",
    "#BDA962",
    "#B0CB9E",
    "#769168",
    "#5E93A5",
    "#178084",
    "#B7BBAD",
    "#163317",
    "#76A63F",
]

COLORS["default"] = COLORS["classic"]

MARKERS = ["o", "s", "v", "^", "*", "P", "d", "X", "p", "<", ">", "h"]
LINES = [
    (0, ()),  # solid
    (0, (1, 1)),  # densely dotted
    (0, (3, 1, 1, 1)),  # densely dashdotted
    (0, (5, 5)),  # dashed
    (0, (3, 1, 1, 1, 1, 1)),  # densely dashdotdotted
    (0, (5, 1)),  # desnely dashed
    (0, (1, 5)),  # dotted
    (0, (3, 5, 1, 5)),  # dashdotted
    (0, (3, 5, 1, 5, 1, 5)),  # dashdotdotted
    (0, (5, 10)),  # loosely dashed
    (0, (1, 10)),  # loosely dotted
    (0, (3, 10, 1, 10)),  # loosely dashdotted
]


def _addUnit(title, array):
    """
    A function to add a unit to "title" (presumably an axis title).
    The unit is extracted from the unit field of the array, in case array is an astropy quantity.
    If a unit is found, it is added to title in the form [unit].
    If a unit already is present in title (in the same form),
    a warning is printed and no unit is added.
    The function assumes array not to be empty and returns the modified title.

    Parameters
    ----------
    title: str
    array: astropy.Quantity

    Returns
    -------
    str
        Title with units.
    """
    _logger = logging.getLogger(__name__)

    unit = ""
    if isinstance(array, u.Quantity):
        unit = str(array[0].unit)
        if len(unit) > 0:
            unit = " [{}]".format(unit)
        if re.search(r"\d", unit):
            unit = re.sub(r"(\d)", r"^\1", unit)
            unit = unit.replace("[", r"$[").replace("]", r"]$")
        if "[" in title and "]" in title:
            _logger.warning(
                "Tried to add a unit from astropy.unit, "
                "but axis already has an explicit unit. Left axis title as is."
            )
            unit = ""

    return _makeLatexCompatible("{}{}".format(title, unit))


def _makeLatexCompatible(text):
    """
    A utility function to add an escape before underscores to comply with Latex.

    Parameters
    ----------
    text: str

    Returns
    -------
    str
        text compatible with Latex.
    """

    if not any(_ in text for _ in ["$", r"\_"]):
        text = text.replace("_", r"\_")

    return text


def setStyle(palette="default", bigPlot=False):
    """
    A function to set the plotting style as part of an effort to
    homogenize plot style across the framework.
    The function receives the colour palette name and whether it is
    a big plot or not. The latter sets the fonts and marker to be bigger in case it is a big plot.
    The available colour palettes are as follows:

    - classic (default): A classic colourful palette with strong colours and contrast.
    - modified classic: Similar to the classic, with slightly different colours.
    - autumn: A slightly darker autumn style colour palette.
    - purples: A pseudo sequential purple colour palette (not great for contrast).
    - greens: A pseudo sequential green colour palette (not great for contrast).

    To use the function, simply call it before plotting anything.
    The function is made public, so that it can be used outside the visualize module.
    However, it is highly recommended to create plots only through the visualize module.

    Parameters
    ----------
    palette: str
    bigPlot: bool

    Raises
    ------
    KeyError if provided palette does not exist.
    """

    if palette not in COLORS.keys():
        raise KeyError("palette must be one of {}".format(", ".join(COLORS)))

    fontsize = {"default": 17, "bigPlot": 30}
    markersize = {"default": 8, "bigPlot": 18}
    plotSize = "default"
    if bigPlot:
        plotSize = "bigPlot"

    plt.rc("lines", linewidth=2, markersize=markersize[plotSize])
    plt.rc(
        "axes",
        prop_cycle=(
            cycler(color=COLORS[palette])
            + cycler(linestyle=LINES)
            + cycler(marker=MARKERS)
        ),
    )
    plt.rc(
        "axes",
        titlesize=fontsize[plotSize],
        labelsize=fontsize[plotSize],
        labelpad=5,
        grid=True,
        axisbelow=True,
    )
    plt.rc("xtick", labelsize=fontsize[plotSize])
    plt.rc("ytick", labelsize=fontsize[plotSize])
    plt.rc("legend", loc="best", shadow=False, fontsize="medium")
    plt.rc("text", usetex=True)
    plt.rc("font", family="serif", size=fontsize[plotSize])

    return


def getColors(palette="default"):
    """
    Get the colour list of the palette requested.
    If no palette is provided, the default is returned.

    Parameters
    ----------
    palette: str

    Raises
    ------
    KeyError if provided palette does not exist.

    Returns
    -------
    list: colour list
    """

    if palette not in COLORS.keys():
        raise KeyError("palette must be one of {}".format(", ".join(COLORS)))

    return COLORS[palette]


def getMarkers():
    """
    Get the marker list used in this module.

    Returns
    -------
    list: marker list
    """

    return MARKERS


def getLines():
    """
    Get the line style list used in this module.

    Returns
    -------
    list: line style list
    """

    return LINES


def plot1D(data, **kwargs):
    """
    Produce a high contrast one dimensional plot from multiple datasets.
    A ratio plot can be added at the bottom to allow easy comparison.
    Additional options, such as plot title, plot legend, etc., are given in kwargs.
    Any option that can be changed after plotting (e.g., axes limits, log scale, etc.) should be
    done using the returned plt instance.

    Parameters
    ----------
    data: numpy structured array or a dictionary of structured arrays.
          Each structured array has two columns, the first is the x-axis and the second the y-axis.
          The titles of the columns are set as the axes titles.
          The labels of each dataset set are given in the dictionary keys
          and will be used in the legend.
    **kwargs:
        * palette: string
          Choose a colour palette (see setStyle for additional information).
        * title: string
          Set a plot title.
        * npLegend: bool
          Do not print a legend for the plot.
        * bigPlot: bool
          Increase marker and font sizes (like in a wide lightcurve).
        * noMarkers: bool
          Do not print markers.
        * emptyMarkers: bool
          Print empty (hollow) markers
        * plotRatio: bool
          Add a ratio plot at the bottom. The first entry in the data dictionary
          is used as the reference for the ratio.
          If data dictionary is not an OrderedDict, the reference will be random.
        * Any additional kwargs for plt.plot

    Returns
    -------
<<<<<<< HEAD
    pyplot.plt
        a pyplot.plt instance in which the plot was produced
    """

    palette = kwargs.get("palette", "default")
    kwargs.pop("palette", None)
    bigPlot = kwargs.get("bigPlot", False)
    kwargs.pop("bigPlot", None)
    title = kwargs.get("title", "")
    kwargs.pop("title", None)
    noLegend = kwargs.get("noLegend", False)
    kwargs.pop("noLegend", None)
    noMarkers = kwargs.get("noMarkers", False)
    kwargs.pop("noMarkers", None)
    emptyMarkers = kwargs.get("emptyMarkers", False)
    kwargs.pop("emptyMarkers", None)
=======
    pyplot.figure
        A pyplot.figure instance in which the plot was produced
    '''

    palette = kwargs.get('palette', 'default')
    kwargs.pop('palette', None)
    bigPlot = kwargs.get('bigPlot', False)
    kwargs.pop('bigPlot', None)
    title = kwargs.get('title', '')
    kwargs.pop('title', None)
    noLegend = kwargs.get('noLegend', False)
    kwargs.pop('noLegend', None)
    noMarkers = kwargs.get('noMarkers', False)
    kwargs.pop('noMarkers', None)
    emptyMarkers = kwargs.get('emptyMarkers', False)
    kwargs.pop('emptyMarkers', None)
>>>>>>> 59c84a9b

    if noMarkers:
        kwargs["marker"] = "None"
        kwargs["linewidth"] = 4
    if emptyMarkers:
        kwargs["markerfacecolor"] = "None"
        kwargs.pop("emptyMarkers", None)

    setStyle(palette, bigPlot)

    if not isinstance(data, dict):
        dataDict = dict()
        dataDict["_default"] = data
    else:
        dataDict = data

    plotRatio = kwargs.get("plotRatio", False)
    kwargs.pop("plotRatio", None)
    if plotRatio:
        if len(dataDict) < 2:
            raise ValueError("Asked to plot ratio with just one set of data")

    if plotRatio:
        gs = gridspec.GridSpec(2, 1, height_ratios=[3, 1])
        fig = plt.figure(figsize=(8, 8))
    else:
        gs = gridspec.GridSpec(1, 1)
        fig = plt.figure(figsize=(8, 6))

    ##########################################################################################
    # Plot the data
    ##########################################################################################

    plt.subplot(gs[0])

    for label, dataNow in dataDict.items():
        assert (
            len(dataNow.dtype.names) == 2
        ), "Input array must have two columns with titles."
        xTitle, yTitle = dataNow.dtype.names[0], dataNow.dtype.names[1]
        xTitleUnit = _addUnit(xTitle, dataNow[xTitle])
        yTitleUnit = _addUnit(yTitle, dataNow[yTitle])
        plt.plot(
            dataNow[xTitle],
            dataNow[yTitle],
            label=_makeLatexCompatible(label),
            **kwargs
        )

    if plotRatio:
        plt.gca().set_xticklabels([])
        gs.update(hspace=0.06)
    else:
        plt.xlabel(xTitleUnit)
    plt.ylabel(yTitleUnit)

    if len(title) > 0:
        plt.title(_makeLatexCompatible(title), y=1.02)
    if "_default" not in list(dataDict.keys()) and not noLegend:
        plt.legend()
    if not plotRatio:
        plt.tight_layout()

    ##########################################################################################
    # Plot a ratio
    ##########################################################################################

    if plotRatio:
        plt.subplot(gs[1])
        # In order to advance the cycler one color/style,
        # so the colors stay consistent in the ratio, plot null data first.
        plt.plot([], [])

        # Use the first entry as the reference for the ratio.
        # If dataDict is not an OrderedDict, the reference will be random.
        dataRefName = next(iter(dataDict))
        for label, dataNow in dataDict.items():
            if label == dataRefName:
                continue
            else:
                xTitle, yTitle = dataNow.dtype.names[0], dataNow.dtype.names[1]
                xTitleUnit = _addUnit(xTitle, dataNow[xTitle])
                plt.plot(
                    dataNow[xTitle],
                    dataNow[yTitle] / dataDict[dataRefName][yTitle],
                    **kwargs
                )

        plt.xlabel(xTitleUnit)
        yTitleRatio = "Ratio to {}".format(_makeLatexCompatible(dataRefName))
        if len(yTitleRatio) > 20:
            yTitleRatio = "Ratio"
        plt.ylabel(yTitleRatio)

        ylim = plt.gca().get_ylim()
        nbins = min(int((ylim[1] - ylim[0]) / 0.05 + 1), 6)
        plt.locator_params(axis="y", nbins=nbins)
        plt.gca().autoscale(enable=True, axis="x", tight=True)

    return fig


def plotTable(table, yTitle, **kwargs):
    """
    Produce a high contrast one dimensional plot from the data in an astropy.Table.
    A ratio plot can be added at the bottom to allow easy comparison.
    Additional options, such as plot title, plot legend, etc., are given in kwargs.
    Any option that can be changed after plotting (e.g., axes limits, log scale, etc.) should be
    done using the returned plt instance.

    Parameters
    ----------
    table: astropy.Table or astropy.QTable.
           The first column of the table is the x-axis and the second column is the y-axis.
           Any additional columns will be treated as additional data to plot.
           The column titles are used in the legend (except for the first column).
    yTitle: str
           The y-axis title.

    **kwargs:
        * palette: choose a colour palette (see setStyle for additional information).
        * title: set a plot title.
        * noLegend: do not print a legend for the plot.
        * bigPlot: increase marker and font sizes (like in a wide lightcurve).
        * noMarkers: do not print markers.
        * emptyMarkers: print empty (hollow) markers
        * plotRatio: add a ratio plot at the bottom. The first entry in the data dictionary
                     is used as the reference for the ratio.
                     If data dictionary is not an OrderedDict, the reference will be random.
        * Any additional kwargs for plt.plot

    Returns
    -------
    pyplot.fig

    """

    if len(table.keys()) < 2:
        raise ValueError("Table has to have at least two columns")

    xAxis = table.keys()[0]
    dataDict = OrderedDict()
    for i_col, column in enumerate(table.keys()[1:]):
        dataDict[column] = QTable([table[xAxis], table[column]], names=[xAxis, yTitle])

    return plot1D(dataDict, **kwargs)


def plotHist2D(data, **kwargs):
    """
    Produce a two dimensional histogram plot.
    Any option that can be changed after plotting (e.g., axes limits, log scale, etc.) should be
    done using the returned plt instance.

    Parameters
    ----------
    data: numpy structured array
          The columns of the structured array are used as the x-axis and y-axis titles.
    **kwargs:
        * title: set a plot title.
        * Any additional kwargs for plt.hist2d

    Returns
    -------
    pyplot.plt
        a pyplot.plt instance in which the plot was produced

    """

    cmap = plt.cm.gist_heat_r
    if "title" in kwargs:
        title = kwargs["title"]
        kwargs.pop("title", None)
    else:
        title = ""

    # Set default style since the usual options do not affect 2D plots (for now).
    setStyle()

    gs = gridspec.GridSpec(1, 1)
    plt.figure(figsize=(8, 6))

    ##########################################################################################
    # Plot the data
    ##########################################################################################

    plt.subplot(gs[0])
    assert len(data.dtype.names) == 2, "Input array must have two columns with titles."
    xTitle, yTitle = data.dtype.names[0], data.dtype.names[1]
    xTitleUnit = _addUnit(xTitle, data[xTitle])
    yTitleUnit = _addUnit(yTitle, data[yTitle])
    plt.hist2d(data[xTitle], data[yTitle], cmap=cmap, **kwargs)

    plt.xlabel(xTitleUnit)
    plt.ylabel(yTitleUnit)

    plt.gca().set_aspect("equal", adjustable="datalim")

    if len(title) > 0:
        plt.title(title, y=1.02)

    plt.tight_layout()

    return plt<|MERGE_RESOLUTION|>--- conflicted
+++ resolved
@@ -309,9 +309,8 @@
 
     Returns
     -------
-<<<<<<< HEAD
-    pyplot.plt
-        a pyplot.plt instance in which the plot was produced
+    pyplot.figure
+        A pyplot.figure instance in which the plot was produced
     """
 
     palette = kwargs.get("palette", "default")
@@ -326,24 +325,6 @@
     kwargs.pop("noMarkers", None)
     emptyMarkers = kwargs.get("emptyMarkers", False)
     kwargs.pop("emptyMarkers", None)
-=======
-    pyplot.figure
-        A pyplot.figure instance in which the plot was produced
-    '''
-
-    palette = kwargs.get('palette', 'default')
-    kwargs.pop('palette', None)
-    bigPlot = kwargs.get('bigPlot', False)
-    kwargs.pop('bigPlot', None)
-    title = kwargs.get('title', '')
-    kwargs.pop('title', None)
-    noLegend = kwargs.get('noLegend', False)
-    kwargs.pop('noLegend', None)
-    noMarkers = kwargs.get('noMarkers', False)
-    kwargs.pop('noMarkers', None)
-    emptyMarkers = kwargs.get('emptyMarkers', False)
-    kwargs.pop('emptyMarkers', None)
->>>>>>> 59c84a9b
 
     if noMarkers:
         kwargs["marker"] = "None"
