#!/usr/bin/python3

r"""
    Simulate showers to be used in trigger rate calculations.

    Arrays with one or four telescopes can be used, in case of \
    mono or stereo trigger configurations, respectively.

    Simulations are managed by the Simulator module.
    Each run is simulated in a job. Each job is submitted by using the submission \
    command from the global config settings. The config entry extra_commands can be used \
    to extra commands to be ran in each job, before the actual simulation.

    At the moment, the shower simulations are performed by CORSIKA, which requires \
    the zstd package. Please, make sure that the command to set your zstd path is \
    properly set by the extra_commands in the command line configuration.

    Command line arguments
    ----------------------
    array_layout_name (str, required)
        Name of the array (pre-defined in the site model).
    site (str, required)
        South or North.
    primary (str, required)
        Name of the primary particle (proton, helium ...).
    nruns (int, optional)
        Number of runs to be simulated.
    run_number (int, optional)
        Run number of the starting run.
    nevents (int, optional)
        Number of events simulated per run.
    zenith (float, optional)
        Zenith angle in deg.
    azimuth (float, optional)
        Azimuth angle in deg.
    view_cone (float, optional)
        View cone in deg.
    scatter_x (float, optional)
        Scatter distance (X axis) in m.
    num_use (int, optional)
        Number of use for each shower.
    energy_min (float, optional)
        Energy threshold (TeV).
    energy_max (float, optional)
        Maximum energy (TeV).
    e_slope (int, optional)
        Energy slope (spectral index).
    data_directory (str, optional)
        The location of the output directories corsika-data.
        the label is added to the data_directory, such that the output
        will be written to data_directory/label/corsika-data.
    verbosity (str, optional)
        Log level to print.

    Example
    -------
    Producing a set of proton showers for trigger rate simulations of LST.

    .. code-block:: console

        simtools-simulate-showers-for-trigger-rates --array 4LST --site North --primary \\
        proton --nruns 2 --nevents 10000 --submit_command local

    The output is saved in simtools-output/simulate_showers_for_trigger_rates.

    Expected final print-out message:

    .. code-block:: console

        INFO::simulate_showers_for_trigger_rates(l174)::main::List of log files exported to \
        /workdir/external/simtools/simtools-output/simulate_showers_for_trigger_rates/application-\
        plots/log_files_proton.list
        INFO::simulator(l646)::get_list_of_log_files::Getting list of log files

"""

import logging
from pathlib import Path

import astropy.units as u

from simtools.configuration import configurator
from simtools.io_operations import io_handler
from simtools.simulator import Simulator
from simtools.utils import general as gen


def _parse(label=None, description=None):
    """
    Parse command line configuration.

    Parameters
    ----------
    label: str
        application label.
    description: str
        description of application.

    Returns
    -------
    CommandLineParser
        command line parser object

    """
    config = configurator.Configurator(label=label, description=description)
    config.parser.add_argument(
        "--array_layout_name",
        help="Name of the (pre-defined) array",
        type=str,
        required=True,
    )
    config.parser.add_argument(
        "--primary",
        help="Name of the primary particle (e.g. proton, helium ...)",
        type=str,
        required=True,
    )
    config.parser.add_argument("--nruns", help="Number of runs", type=int, default=100)
    config.parser.add_argument(
        "--run_number", help="Run number of the starting run", type=int, default=1
    )
    config.parser.add_argument("--nevents", help="Number of events/run", type=int, default=100000)
    config.parser.add_argument("--zenith", help="Zenith angle in deg", type=float, default=20)
    config.parser.add_argument("--azimuth", help="Azimuth angle in deg", type=float, default=0)
    config.parser.add_argument("--view_cone", help="View cone in deg", type=float, default=10)
    config.parser.add_argument(
        "--scatter_x", help="Scatter distance (X axis) in m", type=float, default=1500
    )

    config.parser.add_argument(
        "--num_use", help="Number of use for each shower", type=int, default=10
    )
    config.parser.add_argument(
        "--energy_min", help="Energy threshold (TeV)", type=float, default=0.01
    )
    config.parser.add_argument("--energy_max", help="Maximum energy (TeV)", type=float, default=300)
    config.parser.add_argument(
        "--e_slope", help="Energy slope (spectral index)", type=float, default=-2
    )
    config.parser.add_argument(
        "--data_directory",
        help=(
            "The directory where to save the corsika-data output directories."
            "the label is added to the data_directory, such that the output"
            "will be written to data_directory/label/corsika-data."
        ),
        type=str.lower,
        required=False,
        default="./simtools-output/",
    )
    return config.initialize(simulation_model="telescope", job_submission=True, db_config=True)


<<<<<<< HEAD
def print_list_into_file(list_of_files, file_name):
    """
    Print the list of output files from the simulation into a log file.

    Parameters
    ----------
    list_of_files: list
        list of files to be printed out.
    file_name: str
        name of the output file.
    """
    with open(file_name, "w", encoding="utf-8") as f:
        for line in list_of_files:
            f.write(line + "\n")


def main():
=======
def main():  # noqa: D103
>>>>>>> a8111bbc
    label = Path(__file__).stem
    args_dict, db_config = _parse(
        label=label, description="Simulate showers to be used for trigger rate calculations"
    )

    logger = logging.getLogger()
    logger.setLevel(gen.get_log_level_from_user(args_dict["log_level"]))

    # Output directory to save files related directly to this app
    _io_handler = io_handler.IOHandler()
    output_dir = _io_handler.get_output_directory(label, sub_dir="application-plots")
    shower_config_data = {
        "common": {
            "data_directory": Path(args_dict["data_directory"]) / label,
            "site": args_dict["site"],
            "layout_name": args_dict["array_layout_name"],
            "run_range": [
                args_dict["run_number"],
                args_dict["run_number"] + args_dict["nruns"] - 1,
            ],
            "nshow": args_dict["nevents"],
            "primary": args_dict["primary"],
            "zenith": args_dict["zenith"] * u.deg,
            "azimuth": args_dict["azimuth"] * u.deg,
        },
        "showers": {
            "erange": [args_dict["energy_min"] * u.TeV, args_dict["energy_max"] * u.TeV],
            "eslope": args_dict["e_slope"],
            "viewcone": args_dict["view_cone"] * u.deg,
            "cscat": [
                args_dict["num_use"],
                args_dict["scatter_x"] * u.m,
                0 * u.m,
            ],
        },
    }

    shower_simulator = Simulator(
        label=label,
        simulation_software="corsika_simtel",
        simulator_source_path=args_dict.get("simtel_path", None),
        config_data=shower_config_data,
        submit_command=args_dict.get("submit_command", ""),
        mongo_db_config=db_config,
        model_version=args_dict.get("model_version", None),
    )
    if shower_simulator.array_model.number_of_telescopes == 1:
        shower_simulator.array_model.site_model.change_parameter(
            "array_triggers", "array_trigger_1MST_lapalma.dat"
        )

    shower_simulator.simulate()

    # Exporting the list of output/log/input files into the application folder
    output_file_list = output_dir.joinpath(f"output_files_{args_dict['primary']}.list")
    log_file_list = output_dir.joinpath(f"log_files_{args_dict['primary']}.list")

    logger.info(f"List of output files exported to {output_file_list}")
    print_list_into_file(shower_simulator.get_list_of_output_files(), output_file_list)
    logger.info(f"List of log files exported to {log_file_list}")
    print_list_into_file(shower_simulator.get_list_of_log_files(), log_file_list)


if __name__ == "__main__":
    main()<|MERGE_RESOLUTION|>--- conflicted
+++ resolved
@@ -1,7 +1,6 @@
 #!/usr/bin/python3
-
 r"""
-    Simulate showers to be used in trigger rate calculations.
+    Simulates showers to be used in trigger rate calculations.
 
     Arrays with one or four telescopes can be used, in case of \
     mono or stereo trigger configurations, respectively.
@@ -25,8 +24,6 @@
         Name of the primary particle (proton, helium ...).
     nruns (int, optional)
         Number of runs to be simulated.
-    run_number (int, optional)
-        Run number of the starting run.
     nevents (int, optional)
         Number of events simulated per run.
     zenith (float, optional)
@@ -151,7 +148,6 @@
     return config.initialize(simulation_model="telescope", job_submission=True, db_config=True)
 
 
-<<<<<<< HEAD
 def print_list_into_file(list_of_files, file_name):
     """
     Print the list of output files from the simulation into a log file.
@@ -168,10 +164,7 @@
             f.write(line + "\n")
 
 
-def main():
-=======
 def main():  # noqa: D103
->>>>>>> a8111bbc
     label = Path(__file__).stem
     args_dict, db_config = _parse(
         label=label, description="Simulate showers to be used for trigger rate calculations"
