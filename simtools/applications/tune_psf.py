--- conflicted
+++ resolved
@@ -327,20 +327,6 @@
         if rmsd < min_rmsd:
             min_rmsd = rmsd
             best_pars = pars
-<<<<<<< HEAD
-    if best_pars is not None:
-        # Rerunning and plotting the best pars
-        run_pars(best_pars, plot=True)
-        plt.close()
-        pdf_pages.close()
-
-        # Printing the results
-        print("Best parameters:")
-        for par, value in best_pars.items():
-            print(f"{par} = {value}")
-    else:
-        raise ValueError("No best parameters found")
-=======
     # Rerunning and plotting the best pars
     run_pars(best_pars, plot=True)
     plt.close()
@@ -350,7 +336,6 @@
     print("Best parameters:")
     for par, value in best_pars.items():
         print(f"{par} = {value}")
->>>>>>> ba0820fe
 
 
 if __name__ == "__main__":
