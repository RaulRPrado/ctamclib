--- conflicted
+++ resolved
@@ -213,11 +213,7 @@
 
 
 def main():
-<<<<<<< HEAD
     args_dict, db_config = _parse(description="Air shower and array simulations")
-=======
-    args_dict, db_config = _parse(description=("Air shower and array simulations"))
->>>>>>> 06b677c5
 
     logger = logging.getLogger()
     logger.setLevel(gen.get_log_level_from_user(args_dict["log_level"]))
