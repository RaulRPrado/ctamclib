--- conflicted
+++ resolved
@@ -139,35 +139,16 @@
         return True
     return False
 
-<<<<<<< HEAD
-=======
-    # Building SimtelIOHistograms
-    simtel_io_histograms = SimtelIOHistograms(histogram_files)
->>>>>>> 43ae3339
 
 def create_pdf(simtel_histograms, output_file_name, config_parser, logger):
     if config_parser["pdf"]:
         logger.debug(f"Creating the pdf file {output_file_name}.pdf")
         pdf_pages = PdfPages(f"{output_file_name}.pdf")
-<<<<<<< HEAD
         number_of_histograms = 2 if config_parser["test"] else len(simtel_histograms.combined_hists)
-=======
-
-        if config_parser["test"]:
-            number_of_histograms = 2
-        else:
-            number_of_histograms = len(simtel_io_histograms.combined_hists)
-
->>>>>>> 43ae3339
         for i_hist in range(number_of_histograms):
             logger.debug(f"Processing: {i_hist + 1} histogram.")
             fig, ax = plt.subplots(1, 1, figsize=(6, 6))
-<<<<<<< HEAD
             simtel_histograms.plot_one_histogram(i_hist, ax)
-=======
-            simtel_io_histograms.plot_one_histogram(i_hist, ax)
-
->>>>>>> 43ae3339
             plt.tight_layout()
             pdf_pages.savefig(fig)
             plt.clf()
@@ -179,7 +160,7 @@
 def export_to_hdf5(simtel_histograms, output_file_name, overwrite, config_parser, logger):
     if config_parser["hdf5"]:
         logger.info(f"Wrote histograms to the hdf5 file {output_file_name}.hdf5")
-        simtel_io_histograms.export_histograms(f"{output_file_name}.hdf5", overwrite=overwrite)
+        simtel_histograms.export_histograms(f"{output_file_name}.hdf5", overwrite=overwrite)
 
 
 def main():
@@ -202,7 +183,7 @@
     # If the hdf5 output file already exists, it is overwritten
     overwrite = check_and_log_overwrite(config_parser, logger)
 
-    simtel_histograms = SimtelHistograms(histogram_files)
+    simtel_histograms = SimtelIOHistograms(histogram_files)
     create_pdf(simtel_histograms, output_file_name, config_parser, logger)
     export_to_hdf5(simtel_histograms, output_file_name, overwrite, config_parser, logger)
 
