#!/usr/bin/python3

r"""
    Generate simulation configuration and run simulations (if required).

    Multipipe scripts will be produced as part of this application.
    Allows to run array layout simulation including shower and detector simulations

    The entire simulation chain, parts of it, or nothing is executed:

    - shower simulations with CORSIKA only
    - shower simulations with CORSIKA which are piped directly to sim_telarray using
      the sim_telarray multipipe mechanism.
<<<<<<< HEAD

    TODO - check if this is still correct
    This application does not provide a mechanism to submit jobs to a batch system like others
    in simtools since it is meant to be executed on a grid node
    (distributed to it by the workload management system).
=======
>>>>>>> fb4df6da

    Command line arguments
    ----------------------
    model_version (str, required)
        The telescope model version to use (e.g., Prod5).
    site (str, required)
        North or South (case insensitive).
    primary (str, required)
        Name or ID of the primary particle to simulate. Allowed are common names like gamma, proton,
        or IDs for CORSIKA7 (e.g. 14 for proton) and PDG (e.g. 2212 for proton). Use the
        'primary_id_type' option to specify the type of ID.
    azimuth_angle (str or float, required)
        Telescope pointing direction in azimuth.
        It can be in degrees between 0 and 360 or one of north, south, east or west
        (case insensitive). Note that North is 0 degrees and the azimuth grows clockwise,
        so East is 90 degrees.
    zenith_angle (float, required)
        Zenith angle in degrees.
    nshow (int, optional)
        Number of showers to simulate.
        The Number of simulated events depends on the number of times a shower is re-used in the
        telescope simulation. The number provided here is before any reuse factors.
    start_run (int, required)
        Start run number such that the actual run number will be 'start_run' + 'run'.
        This is useful in case a new transform is submitted for the same production.
        It allows the transformation system to keep using sequential run numbers without repetition.
    run (int, required)
        Run number (actual run number will be 'start_run' + 'run').
    data_directory (str, optional)
        The location of the output directories corsika-data and simtel-data.
        the label is added to the data_directory, such that the output
        will be written to data_directory/label/simtel-data.
    pack_for_grid_register (bool, optional)
        Set whether to prepare a tarball for registering the output files on the grid.
        The files are written to the output_path/directory_for_grid_upload directory.
    log_level (str, optional)
        Log level to print.

    Example
    -------
    Run the application:

    .. code-block:: console

        simtools-simulate-prod \\
        --model_version Prod5 --site north --primary gamma --azimuth_angle north \\
        --zenith_angle 20 --start_run 0 --run 1

    By default the configuration is saved in simtools-output/test-production
    together with the actual simulation output in corsika-data and simtel-data within.
    The location of the latter directories can be set
    to a different location via the option --data_directory,
    but the label is always added to the data_directory, such that the output
    will be written to data_directory/label/simtel-data.
"""

import logging
import shutil
import tarfile
from pathlib import Path

import simtools.utils.general as gen
from simtools.configuration import configurator
from simtools.simulator import Simulator


def _parse(description=None):
    """
    Parse command line configuration.

    Parameters
    ----------
    description: str
        Application description.

    Returns
    -------
    CommandLineParser
        Command line parser object.

    """
    config = configurator.Configurator(description=description)
    config.parser.add_argument(
        "--data_directory",
        help=(
            "The directory where to save the corsika-data and simtel-data output directories."
            "the label is added to the data_directory, such that the output"
            "will be written to data_directory/label/simtel-data."
        ),
        type=str.lower,
        required=False,
        default="./simtools-output/",
    )
    config.parser.add_argument(
        "--pack_for_grid_register",
        help="Set whether to prepare a tarball for registering the output files on the grid.",
        action="store_true",
        required=False,
        default=False,
    )
    return config.initialize(
        db_config=True,
        simulation_model=["site", "layout", "telescope"],
        simulation_configuration=["software", "corsika_configuration"],
    )


def pack_for_register(logger, simulator, args_dict):
    """
    Pack the output files for registering on the grid.

    Parameters
    ----------
    logger: logging.Logger
        Logger object.
    simulator: Simulator
        Simulator object.

    """
    logger.info("Packing the output files for registering on the grid")
    output_files = simulator.get_file_list(file_type="output")
    log_files = simulator.get_file_list(file_type="log")
    histogram_files = simulator.get_file_list(file_type="hist")
    tar_file_name = Path(log_files[0]).name.replace("log.gz", "log_hist.tar.gz")

    with tarfile.open(tar_file_name, "w:gz") as tar:
        files_to_tar = log_files[:1] + histogram_files[:1]
        for file_to_tar in files_to_tar:
            tar.add(file_to_tar, arcname=Path(file_to_tar).name)
    directory_for_grid_upload = Path(args_dict.get("output_path")).joinpath(
        "directory_for_grid_upload"
    )
    directory_for_grid_upload.mkdir(parents=True, exist_ok=True)
    for file_to_move in [*output_files, tar_file_name]:
        source_file = Path(file_to_move)
        destination_file = directory_for_grid_upload / source_file.name
        # Note that this will overwrite previous files which exist in the directory
        # It should be fine for normal production since each run is on a separate node
        # so no files are expected there.
        shutil.move(source_file, destination_file)
    logger.info(f"Output files for the grid placed in {directory_for_grid_upload!s}")


def main():  # noqa: D103
    args_dict, db_config = _parse(description="Run simulations for productions")

    logger = logging.getLogger()
    logger.setLevel(gen.get_log_level_from_user(args_dict["log_level"]))

    simulator = Simulator(
        label=args_dict.get("label"),
        args_dict=args_dict,
        submit_command="local",
        test=args_dict["test"],
        mongo_db_config=db_config,
    )

    simulator.simulate()

    logger.info(
        f"Production run is complete for primary {args_dict['primary']} showers "
        f"coming from {args_dict['azimuth_angle']} azimuth and zenith angle of "
        f"{args_dict['zenith_angle']} at the {args_dict['site']} site, "
        f"using the {args_dict['model_version']} simulation model."
    )

    if args_dict["pack_for_grid_register"]:
        pack_for_register(logger, simulator, args_dict)


if __name__ == "__main__":
    main()<|MERGE_RESOLUTION|>--- conflicted
+++ resolved
@@ -11,14 +11,6 @@
     - shower simulations with CORSIKA only
     - shower simulations with CORSIKA which are piped directly to sim_telarray using
       the sim_telarray multipipe mechanism.
-<<<<<<< HEAD
-
-    TODO - check if this is still correct
-    This application does not provide a mechanism to submit jobs to a batch system like others
-    in simtools since it is meant to be executed on a grid node
-    (distributed to it by the workload management system).
-=======
->>>>>>> fb4df6da
 
     Command line arguments
     ----------------------
