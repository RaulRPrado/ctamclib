--- conflicted
+++ resolved
@@ -244,67 +244,40 @@
     return config_parser, _
 
 
-<<<<<<< HEAD
-def _plot_figures(corsika_output_instance, output_dir):
-=======
-def _plot_figures(instance):
->>>>>>> fe016b02
+def _plot_figures(corsika_histograms_instance):
     """
     Auxiliary function to centralize the plotting functions.
 
     Parameters
     ----------
-<<<<<<< HEAD
-    corsika_output_instance: `CorsikaOutput` instance.
-        The CorsikaOutput instance created in main.
-    output_dir: str
-        The output directory where to save the histograms.
-=======
-    instance: `CorsikaHistograms` instance.
+    corsika_histograms_instance: `CorsikaHistograms` instance.
         The CorsikaHistograms instance created in main.
->>>>>>> fe016b02
     """
 
     plot_function_names = [
         plotting_method
-        for plotting_method in dir(corsika_output_visualize)
+        for plotting_method in dir(corsika_histograms_visualize)
         if plotting_method.startswith("plot_")
         and "event_header_distribution" not in plotting_method
     ]
 
     for function_name in plot_function_names:
-<<<<<<< HEAD
-        function = getattr(corsika_output_visualize, function_name)
-        figures, figure_names = function(corsika_output_instance)
-=======
         function = getattr(corsika_histograms_visualize, function_name)
-        figures, figure_names = function(instance)
->>>>>>> fe016b02
+        figures, figure_names = function(corsika_histograms_instance)
         for figure, figure_name in zip(figures, figure_names):
-            output_file_name = Path(instance.output_path).joinpath(figure_name)
+            output_file_name = Path(corsika_histograms_instance.output_path).joinpath(figure_name)
             logger.info(f"Saving histogram to {output_file_name}")
             figure.savefig(output_file_name, bbox_inches="tight")
 
 
-<<<<<<< HEAD
-def _run_event_1D_histograms(corsika_output_instance, output_dir, event_1D_header_keys, png, ecsv):
-=======
-def _derive_event_1D_histograms(instance, event_1D_header_keys, png, ecsv):
->>>>>>> fe016b02
+def _derive_event_1D_histograms(corsika_histograms_instance, event_1D_header_keys, png, ecsv):
     """
     Auxiliary function to derive the histograms for the arguments given by event_1D_histograms.
 
     Parameters
     ----------
-<<<<<<< HEAD
-    corsika_output_instance: `CorsikaOutput` instance.
-        The CorsikaOutput instance created in main.
-    output_dir: str
-        The output directory where to save the histograms.
-=======
-    instance: `CorsikaHistograms` instance.
+    corsika_histograms_instance: `CorsikaHistograms` instance.
         The CorsikaHistograms instance created in main.
->>>>>>> fe016b02
     event_1D_header_keys: str
         Produce 1D histograms for elements given in `event_1D_header_keys` from the CORSIKA event
         header and save into ecsv/png files.
@@ -315,43 +288,27 @@
     """
     for event_header_element in event_1D_header_keys:
         if png:
-<<<<<<< HEAD
-            figure, figure_name = corsika_output_visualize.plot_1D_event_header_distribution(
-                corsika_output_instance, event_header_element
-=======
             figure, figure_name = corsika_histograms_visualize.plot_1D_event_header_distribution(
-                instance, event_header_element
->>>>>>> fe016b02
+                corsika_histograms_instance, event_header_element
             )
-            output_file_name = Path(instance.output_path).joinpath(figure_name)
+            output_file_name = Path(corsika_histograms_instance.output_path).joinpath(figure_name)
             logger.info(f"Saving histogram to {output_file_name}")
             figure.savefig(output_file_name, bbox_inches="tight")
         if ecsv:
-            corsika_output_instance.export_event_header_1D_histogram(
+            corsika_histograms_instance.export_event_header_1D_histogram(
                 event_header_element, bins=50, hist_range=None
             )
 
 
-<<<<<<< HEAD
-def _run_event_2D_histograms(corsika_output_instance, output_dir, event_2D_header_keys, png, ecsv):
-=======
-def _derive_event_2D_histograms(instance, event_2D_header_keys, png, ecsv):
->>>>>>> fe016b02
+def _derive_event_2D_histograms(corsika_histograms_instance, event_2D_header_keys, png, ecsv):
     """
     Auxiliary function to derive the histograms for the arguments given by event_1D_histograms.
     If an odd number of event header keys are given, the last one is discarded.
 
     Parameters
     ----------
-<<<<<<< HEAD
-    corsika_output_instance: `CorsikaOutput` instance.
-        The CorsikaOutput instance created in main.
-    output_dir: str
-        The output directory where to save the histograms.
-=======
-    instance: `CorsikaHistograms` instance.
+    corsika_histograms_instance: `CorsikaHistograms` instance.
         The CorsikaHistograms instance created in main.
->>>>>>> fe016b02
     event_2D_header_keys: str
         Produce 1D histograms for elements given in `event_1D_header_keys` from the CORSIKA event
         header and save into ecsv/png files.
@@ -363,26 +320,22 @@
     for i_event_header_element, _ in enumerate(event_2D_header_keys[::2]):
         # [::2] to discard the last one in case an odd number of keys are passed
         if png:
-<<<<<<< HEAD
-            figure, figure_name = corsika_output_visualize.plot_2D_event_header_distribution(
-                corsika_output_instance,
-=======
             figure, figure_name = corsika_histograms_visualize.plot_2D_event_header_distribution(
-                instance,
->>>>>>> fe016b02
+                corsika_histograms_instance,
                 event_2D_header_keys[i_event_header_element],
                 event_2D_header_keys[i_event_header_element + 1],
             )
-            output_file_name = Path(instance.output_path).joinpath(figure_name)
+            output_file_name = Path(corsika_histograms_instance.output_path).joinpath(figure_name)
             logger.info(f"Saving histogram to {output_file_name}")
             figure.savefig(output_file_name, bbox_inches="tight")
         if ecsv:
-            corsika_output_instance.export_event_header_2D_histogram(
+            corsika_histograms_instance.export_event_header_2D_histogram(
                 event_2D_header_keys[i_event_header_element],
                 event_2D_header_keys[i_event_header_element + 1],
                 bins=50,
                 hist_range=None,
             )
+
 
 def main():
     label = Path(__file__).stem
@@ -391,30 +344,26 @@
     io_handler_instance = io_handler.IOHandler()
     args_dict, _ = _parse(label, description, usage)
 
-    output_path = io_handler_instance.get_output_directory(
-        label, dir_type="application-plots"
-    )
+    output_path = io_handler_instance.get_output_directory(label, dir_type="application-plots")
 
     logger.setLevel(gen.get_log_level_from_user(args_dict["log_level"]))
     initial_time = time.time()
     logger.info("Starting the application.")
 
-<<<<<<< HEAD
-    corsika_output_instance = CorsikaOutput(args_dict["IACT_file"])
-=======
-    instance = CorsikaHistograms(args_dict["IACT_file"], output_path=output_path)
->>>>>>> fe016b02
+    corsika_histograms_instance = CorsikaHistograms(args_dict["IACT_file"], output_path=output_path)
     if args_dict["telescope_indices"] is not None:
         try:
             indices = np.array(args_dict["telescope_indices"]).astype(int)
         except ValueError:
-            msg = f"{args_dict['telescope_indices']} not a valid input. " \
-                  f"Please use integer numbers for `telescope_indices`"
+            msg = (
+                f"{args_dict['telescope_indices']} not a valid input. "
+                f"Please use integer numbers for `telescope_indices`"
+            )
             logger.error(msg)
             raise
     else:
         indices = None
-    corsika_output_instance.set_histograms(
+    corsika_histograms_instance.set_histograms(
         telescope_indices=indices,
         individual_telescopes=args_dict["individual_telescopes"],
         hist_config=args_dict["hist_config"],
@@ -422,39 +371,21 @@
 
     # Cherenkov photons
     if args_dict["png"]:
-<<<<<<< HEAD
-        _plot_figures(corsika_output_instance=corsika_output_instance, output_dir=output_dir)
+        _plot_figures(instance=corsika_histograms_instance)
     if args_dict["ecsv"]:
-        corsika_output_instance.export_histograms(output_dir=output_dir)
-
-    # Event information
-    if args_dict["event_1D_histograms"] is not None:
-        _run_event_1D_histograms(
-            corsika_output_instance,
-            output_dir,
-=======
-        _plot_figures(instance=instance)
-    if args_dict["ecsv"]:
-        instance.export_histograms()
+        corsika_histograms_instance.export_histograms()
 
     # Event information
     if args_dict["event_1D_histograms"] is not None:
         _derive_event_1D_histograms(
-            instance,
->>>>>>> fe016b02
+            corsika_histograms_instance,
             args_dict["event_1D_histograms"],
             args_dict["png"],
             args_dict["ecsv"],
         )
     if args_dict["event_2D_histograms"] is not None:
-<<<<<<< HEAD
-        _run_event_2D_histograms(
-            corsika_output_instance,
-            output_dir,
-=======
         _derive_event_2D_histograms(
-            instance,
->>>>>>> fe016b02
+            corsika_histograms_instance,
             args_dict["event_2D_histograms"],
             args_dict["png"],
             args_dict["ecsv"],
