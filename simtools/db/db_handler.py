"""Module to handle interaction with DB."""

import logging
import re
from pathlib import Path
from threading import Lock

import gridfs
import pymongo
from bson.objectid import ObjectId
from packaging.version import Version
from pymongo import MongoClient
from pymongo.errors import BulkWriteError

import simtools.utils.general as gen
from simtools.db import db_from_repo_handler
from simtools.io_operations import io_handler
from simtools.utils import names

__all__ = ["DatabaseHandler"]

logging.getLogger("pymongo").setLevel(logging.WARNING)


# pylint: disable=unsubscriptable-object
# The above comment is because pylint does not know that DatabaseHandler.db_client is subscriptable


class DatabaseHandler:
    """
    DatabaseHandler provides the interface to the DB.

    Parameters
    ----------
    mongo_db_config: dict
        Dictionary with the MongoDB configuration with the following entries:
        "db_server" - DB server address
        "db_api_port" - Port to use
        "db_api_user" - API username
        "db_api_pw" - Password for the API user
        "db_api_authentication_database" - DB with user info (optional, default is "admin")
        "db_simulation_model" - Name of simulation model database
    """

    DB_CTA_SIMULATION_MODEL_DESCRIPTIONS = "CTA-Simulation-Model-Descriptions"
    # DB collection with updates field names
    DB_DERIVED_VALUES = "Staging-CTA-Simulation-Model-Derived-Values"

    ALLOWED_FILE_EXTENSIONS = [".dat", ".txt", ".lis", ".cfg", ".yml", ".yaml", ".ecsv"]

    db_client = None
    site_parameters_cached = {}
    model_parameters_cached = {}
    model_versions_cached = {}
    sim_telarray_configuration_parameters_cached = {}
    corsika_configuration_parameters_cached = {}

    def __init__(self, mongo_db_config=None):
        """Initialize the DatabaseHandler class."""
        self._logger = logging.getLogger(__name__)

        self.mongo_db_config = mongo_db_config
        self.io_handler = io_handler.IOHandler()
        self._available_array_elements = None
        self.list_of_collections = {}

        self._set_up_connection()
        self._update_db_simulation_model()

    def _set_up_connection(self):
        """Open the connection to MongoDB."""
        if self.mongo_db_config and DatabaseHandler.db_client is None:
            lock = Lock()
            with lock:
                DatabaseHandler.db_client = self._open_mongo_db()

    def _open_mongo_db(self):
        """
        Open a connection to MongoDB and return the client to read/write to the DB with.

        Returns
        -------
        A PyMongo DB client

        Raises
        ------
        KeyError
            If the DB configuration is invalid
        """
        try:
            direct_connection = self.mongo_db_config["db_server"] in (
                "localhost",
                "simtools-mongodb",
            )
            return MongoClient(
                self.mongo_db_config["db_server"],
                port=self.mongo_db_config["db_api_port"],
                username=self.mongo_db_config["db_api_user"],
                password=self.mongo_db_config["db_api_pw"],
                authSource=self.mongo_db_config.get("db_api_authentication_database", "admin"),
                directConnection=direct_connection,
                ssl=not direct_connection,
                tlsallowinvalidhostnames=True,
                tlsallowinvalidcertificates=True,
            )
        except KeyError:
            self._logger.error("Invalid setting of DB configuration")
            raise

    def _update_db_simulation_model(self):
        """
        Find the latest version (if requested) of the simulation model and update the DB config.

        This is indicated by adding "LATEST" to the name of the simulation model database
        (field "db_simulation_model" in the database configuration dictionary).

        Raises
        ------
        ValueError
            If the "LATEST" version is requested but no versions are found in the DB.

        """
        try:
            if not self.mongo_db_config["db_simulation_model"].endswith("LATEST"):
                return
        except TypeError:
            return

        prefix = self.mongo_db_config["db_simulation_model"].replace("LATEST", "")
        list_of_db_names = self.db_client.list_database_names()
        filtered_list_of_db_names = [s for s in list_of_db_names if s.startswith(prefix)]
        versioned_strings = []
        version_pattern = re.compile(rf"{re.escape(prefix)}v(\d+)-(\d+)-(\d+)")

        for s in filtered_list_of_db_names:
            match = version_pattern.search(s)
            if match:
                version_str = match.group(1) + "." + match.group(2) + "." + match.group(3)
                version = Version(version_str)
                versioned_strings.append((s, version))

        if versioned_strings:
            latest_string, _ = max(versioned_strings, key=lambda x: x[1])
            self.mongo_db_config["db_simulation_model"] = latest_string
            self._logger.info(
                f"Updated the DB simulation model to the latest version {latest_string}"
            )
        else:
            raise ValueError("Found LATEST in the DB name but no matching versions found in DB.")

    def get_model_parameters(
        self,
        site,
        array_element_name,
        model_version,
        collection="telescope",
        only_applicable=False,
    ):
        """
        Get parameters from MongoDB or simulation model repository for an array element.

        An array element can be e.g., a telescope or a calibration device.
        Read parameters for design and for the specified array element (if necessary). This allows
        to overwrite design parameters with specific parameters without having to copy
        all model parameters when changing only a few.

        Parameters
        ----------
        site: str
            Site name.
        array_element_name: str
            Name of the array element model (e.g. LSTN-01, MSTS-design)
        model_version: str
            Version of the model.
        collection: str
            collection of array element (e.g. telescopes, calibration_devices)
        only_applicable: bool
            If True, only applicable parameters will be read.

        Returns
        -------
        dict containing the parameters

        """
        _site, _array_element_name, _model_version = self._validate_model_input(
            site, array_element_name, model_version
        )
        array_element_list = self.get_array_element_list_for_db_query(
            _array_element_name, model_version
        )
        pars = {}
        for array_element in array_element_list:
            _array_elements_cache_key = self._parameter_cache_key(
                site, array_element, model_version
            )
            try:
                pars.update(DatabaseHandler.model_parameters_cached[_array_elements_cache_key])
            except KeyError:
                pars.update(
                    self.read_mongo_db(
                        self.mongo_db_config.get("db_simulation_model", None),
                        array_element_name=array_element,
                        model_version=_model_version,
                        collection_name=collection,
                        run_location=None,
                        write_files=False,
                        only_applicable=only_applicable,
                    )
                )
                if self.mongo_db_config.get("db_simulation_model_url", None) is not None:
                    pars = db_from_repo_handler.update_model_parameters_from_repo(
                        parameters=pars,
                        site=_site,
                        parameter_collection=collection,
                        array_element_name=array_element,
                        model_version=_model_version,
                        db_simulation_model_url=self.mongo_db_config.get("db_simulation_model_url"),
                    )
            DatabaseHandler.model_parameters_cached[_array_elements_cache_key] = pars

        return pars

    def export_file_db(self, db_name, dest, file_name):
        """
        Get file from the DB and write to disk.

        Parameters
        ----------
        db_name: str
            Name of the DB to search in.
        dest: str or Path
            Location where to write the file to.
        file_name: str
            Name of the file to get.

        Returns
        -------
        file_id: GridOut._id
            the database ID the file was assigned when it was inserted to the DB.

        Raises
        ------
        FileNotFoundError
            If the desired file is not found.

        """
        db_name = self._get_db_name(db_name)

        self._logger.debug(f"Getting {file_name} from {db_name} and writing it to {dest}")
        file_path_instance = self._get_file_mongo_db(db_name, file_name)
        self._write_file_from_mongo_to_disk(db_name, dest, file_path_instance)
        return file_path_instance._id  # pylint: disable=protected-access;

    def export_model_files(self, parameters, dest):
        """
        Export all the files in a model from the DB and write them to disk.

        Parameters
        ----------
        parameters: dict
            Dict of model parameters
        dest: str or Path
            Location where to write the files to.

        Raises
        ------
        FileNotFoundError
            if a file in parameters.values is not found

        """
        if self.mongo_db_config:
            for info in parameters.values():
                if not info or not info.get("file") or info["value"] is None:
                    continue
                if Path(dest).joinpath(info["value"]).exists():
                    continue
                file = self._get_file_mongo_db(self._get_db_name(), info["value"])
                self._write_file_from_mongo_to_disk(self._get_db_name(), dest, file)
        if self.mongo_db_config.get("db_simulation_model_url", None) is not None:
            self._logger.warning(
                "Exporting model files from simulation model repository not yet implemented"
            )

    @staticmethod
    def _is_file(value):
        """Verify if a parameter value is a file name."""
        return any(ext in str(value) for ext in DatabaseHandler.ALLOWED_FILE_EXTENSIONS)

    def read_mongo_db(
        self,
        db_name,
        array_element_name,
        model_version,
        run_location,
        collection_name,
        write_files=True,
        only_applicable=False,
    ):
        """
        Build and execute query to Read the MongoDB for a specific array element.

        Also writes the files listed in the parameter values into the sim_telarray run location

        Parameters
        ----------
        db_name: str
            the name of the DB
        array_element_name: str
            Name of the array element model (e.g. MSTN-design ...)
        model_version: str
            Version of the model.
        run_location: Path or str
            The sim_telarray run location to write the tabulated data files into.
        collection_name: str
            The name of the collection to read from.
        write_files: bool
            If true, write the files to the run_location.
        only_applicable: bool
            If True, only applicable parameters will be read.

        Returns
        -------
        dict containing the parameters

        Raises
        ------
        ValueError
            if query returned zero results.

        """
        collection = DatabaseHandler.db_client[db_name][collection_name]
        _parameters = {}

        query = {
            "instrument": array_element_name,
            "version": self.model_version(model_version, db_name),
        }

        if only_applicable:
            query["applicable"] = True
        if collection.count_documents(query) < 1:
            raise ValueError(
                "The following query returned zero results! Check the input data and rerun.\n",
                query,
            )
        for post in collection.find(query):
            par_now = post["parameter"]
            _parameters[par_now] = post
            _parameters[par_now].pop("parameter", None)
            _parameters[par_now].pop("instrument", None)
            _parameters[par_now]["entry_date"] = ObjectId(post["_id"]).generation_time
            if _parameters[par_now]["file"] and write_files:
                file = self._get_file_mongo_db(db_name, _parameters[par_now]["value"])
                self._write_file_from_mongo_to_disk(db_name, run_location, file)

        return _parameters

    def get_site_parameters(
        self,
        site,
        model_version,
        only_applicable=False,
    ):
        """
        Get parameters from either MongoDB or simulation model repository for a specific site.

        Parameters
        ----------
        site: str
            Site name.
        model_version: str
            Version of the model.
        only_applicable: bool
            If True, only applicable parameters will be read.

        Returns
        -------
        dict containing the parameters

        """
        _site, _, _model_version = self._validate_model_input(site, None, model_version)
        _db_name = self._get_db_name()
        _site_cache_key = self._parameter_cache_key(site, None, model_version)
        try:
            return DatabaseHandler.site_parameters_cached[_site_cache_key]
        except KeyError:
            pass

        _pars = self._get_site_parameters_mongo_db(
            _db_name,
            _site,
            _model_version,
            only_applicable,
        )
        # update simulation model using repository
        if self.mongo_db_config.get("db_simulation_model_url", None) is not None:
            _pars = db_from_repo_handler.update_model_parameters_from_repo(
                parameters=_pars,
                site=_site,
                array_element_name=None,
                parameter_collection="site",
                model_version=_model_version,
                db_simulation_model_url=self.mongo_db_config.get("db_simulation_model_url", None),
            )

        DatabaseHandler.site_parameters_cached[_site_cache_key] = _pars
        return DatabaseHandler.site_parameters_cached[_site_cache_key]

    def _get_site_parameters_mongo_db(self, db_name, site, model_version, only_applicable=False):
        """
        Get parameters from MongoDB for a specific site.

        Parameters
        ----------
        db_name: str
            The name of the DB.
        site: str
            Site name.
        model_version: str
            Version of the model.
        only_applicable: bool
            If True, only applicable parameters will be read.

        Returns
        -------
        dict containing the parameters

        Raises
        ------
        ValueError
            if query returned zero results.

        """
        collection = DatabaseHandler.db_client[db_name].sites
        _parameters = {}

        query = {
            "site": site,
            "version": model_version,
        }
        if only_applicable:
            query["applicable"] = True
        if collection.count_documents(query) < 1:
            raise ValueError(
                "The following query returned zero results! Check the input data and rerun.\n",
                query,
            )
        for post in collection.find(query):
            par_now = post["parameter"]
            _parameters[par_now] = post
            _parameters[par_now].pop("parameter", None)
            _parameters[par_now].pop("site", None)
            _parameters[par_now]["entry_date"] = ObjectId(post["_id"]).generation_time

        return _parameters

    def get_derived_values(self, site, array_element_name, model_version):
        """
        Get all derived values from the DB for a specific array element.

        Parameters
        ----------
        site: str
            Site name.
        array_element_name: str
            Name of the array element model (e.g. MSTN, SSTS).
        model_version: str
            Version of the model.

        Returns
        -------
        dict containing the parameters

        """
        _, _array_element_name, _model_version = self._validate_model_input(
            site, array_element_name, model_version
        )

        return self.read_mongo_db(
            DatabaseHandler.DB_DERIVED_VALUES,
            _array_element_name,
            _model_version,
            run_location=None,
            collection_name="derived_values",
            write_files=False,
        )

    def get_simulation_configuration_parameters(
        self, simulation_software, site, array_element_name, model_version
    ):
        """
        Get simulation configuration parameters from the DB.

        Parameters
        ----------
        simulation_software: str
            Name of the simulation software.
        site: str
            Site name.
        array_element_name: str
            Name of the array element model (e.g. MSTN, SSTS).
        model_version: str
            Version of the model.

        Returns
        -------
        dict containing the parameters

        Raises
        ------
        ValueError
            if simulation_software is not valid.
        """
        if simulation_software == "corsika":
            return self.get_corsika_configuration_parameters(model_version)
        if simulation_software == "simtel":
            if site and array_element_name:
                return self.get_sim_telarray_configuration_parameters(
                    site, array_element_name, model_version
                )
            return {}
        raise ValueError(f"Unknown simulation software: {simulation_software}")

    def get_corsika_configuration_parameters(self, model_version):
        """
        Get CORSIKA configuration parameters from the DB.

        Parameters
        ----------
        model_version : str
            Version of the model.

        Returns
        -------
        dict
            Configuration parameters for CORSIKA
        """
        _corsika_cache_key = self._parameter_cache_key(None, None, model_version)
        try:
            return DatabaseHandler.corsika_configuration_parameters_cached[_corsika_cache_key]
        except KeyError:
            pass
        DatabaseHandler.corsika_configuration_parameters_cached[_corsika_cache_key] = (
            self.read_mongo_db(
                db_name=self._get_db_name(),
                array_element_name=None,
                model_version=model_version,
                run_location=None,
                collection_name="configuration_corsika",
                write_files=False,
            )
        )
        return DatabaseHandler.corsika_configuration_parameters_cached[_corsika_cache_key]

    def get_sim_telarray_configuration_parameters(self, site, array_element_name, model_version):
        """
        Get sim_telarray configuration parameters from the DB for a specific array element.

        Parameters
        ----------
        site : str
            Site name.
        array_element_name : str
            Name of the array element model (e.g. MSTN).
        model_version : str
            Version of the model.

        Returns
        -------
        dict
            Configuration parameters for sim_telarray
        """
        _, _array_element_name, _model_version = self._validate_model_input(
            site, array_element_name, model_version
        )
        _array_elements_cache_key = self._parameter_cache_key(
            site, array_element_name, model_version
        )
        try:
            return DatabaseHandler.sim_telarray_configuration_parameters_cached[
                _array_elements_cache_key
            ]
        except KeyError:
            pass
        pars = {}
        try:
            pars = self.read_mongo_db(
                self._get_db_name(),
                _array_element_name,
                _model_version,
                run_location=None,
                collection_name="configuration_sim_telarray",
                write_files=False,
            )
        except ValueError:
            pars = self.read_mongo_db(
                self._get_db_name(),
                names.get_array_element_type_from_name(_array_element_name) + "-design",
                _model_version,
                run_location=None,
                collection_name="configuration_sim_telarray",
                write_files=False,
            )
        DatabaseHandler.sim_telarray_configuration_parameters_cached[_array_elements_cache_key] = (
            pars
        )
        return pars

    def _validate_model_input(self, site, array_element_name, model_version):
        """
        Validate input for model parameter queries.

        site: str
            Site name.
        array_element_name: str
            Name of the array element model (e.g. LSTN-01, MSTS-design)
        model_version: str
            Version of the model.

        """
        return (
            names.validate_site_name(site),
<<<<<<< HEAD
            (
                names.validate_array_element_name(telescope_model_name)
                if telescope_model_name
                else None
            ),
=======
            names.validate_array_element_name(array_element_name) if array_element_name else None,
>>>>>>> 1def1658
            self.model_version(model_version),
        )

    @staticmethod
    def _get_file_mongo_db(db_name, file_name):
        """
        Extract a file from MongoDB and return GridFS file instance.

        Parameters
        ----------
        db_name: str
            the name of the DB with files of tabulated data
        file_name: str
            The name of the file requested

        Returns
        -------
        GridOut
            A file instance returned by GridFS find_one

        Raises
        ------
        FileNotFoundError
            If the desired file is not found.

        """
        db = DatabaseHandler.db_client[db_name]
        file_system = gridfs.GridFS(db)
        if file_system.exists({"filename": file_name}):
            return file_system.find_one({"filename": file_name})

        raise FileNotFoundError(f"The file {file_name} does not exist in the database {db_name}")

    @staticmethod
    def _write_file_from_mongo_to_disk(db_name, path, file):
        """
        Extract a file from MongoDB and write it to disk.

        Parameters
        ----------
        db_name: str
            the name of the DB with files of tabulated data
        path: str or Path
            The path to write the file to
        file: GridOut
            A file instance returned by GridFS find_one
        """
        db = DatabaseHandler.db_client[db_name]
        fs_output = gridfs.GridFSBucket(db)
        with open(Path(path).joinpath(file.filename), "wb") as output_file:
            fs_output.download_to_stream_by_name(file.filename, output_file)

    def copy_array_element(
        self,
        db_name,
        element_to_copy,
        version_to_copy,
        new_array_element_name,
        collection_name="telescopes",
        db_to_copy_to=None,
        collection_to_copy_to=None,
    ):
        """
        Copy a full array element configuration to a new array element name.

        Only a specific version is copied.
        (This function should be rarely used, probably only during "construction".)

        Parameters
        ----------
        db_name: str
            the name of the DB to copy from
        element_to_copy: str
            The array element to copy
        version_to_copy: str
            The version of the configuration to copy
        new_array_element_name: str
            The name of the new array element
        collection_name: str
            The name of the collection to copy from.
        db_to_copy_to: str
            The name of the DB to copy to.
        collection_to_copy_to: str
            The name of the collection to copy to.

        Raises
        ------
        BulkWriteError

        """
        db_name = self._get_db_name(db_name)
        if db_to_copy_to is None:
            db_to_copy_to = db_name

        if collection_to_copy_to is None:
            collection_to_copy_to = collection_name

        self._logger.info(
            f"Copying version {version_to_copy} of {element_to_copy} "
            f"to the new array element {new_array_element_name} in the {db_to_copy_to} DB"
        )

        collection = DatabaseHandler.db_client[db_name][collection_name]
        db_entries = []

        _version_to_copy = self.model_version(version_to_copy)

        query = {
            "instrument": element_to_copy,
            "version": _version_to_copy,
        }
        for post in collection.find(query):
            post["instrument"] = new_array_element_name
            post.pop("_id", None)
            db_entries.append(post)

        self._logger.info(f"Creating new array element {new_array_element_name}")
        collection = DatabaseHandler.db_client[db_to_copy_to][collection_to_copy_to]
        try:
            collection.insert_many(db_entries)
        except BulkWriteError as exc:
            raise BulkWriteError(str(exc.details)) from exc

    def copy_documents(self, db_name, collection, query, db_to_copy_to, collection_to_copy_to=None):
        """
        Copy the documents matching to "query" to the DB "db_to_copy_to".

        The documents are copied to the same collection as in "db_name".
        (This function should be rarely used, probably only during "construction".)

        Parameters
        ----------
        db_name: str
            the name of the DB to copy from
        collection: str
            the name of the collection to copy from
        query: dict
            A dictionary with a query to search for documents to copy.
            For example, the query below would copy all entries of prod4 version
            from telescope LSTN-01 to "db_to_copy_to".

            .. code-block:: python

                query = {
                    "instrument": "LSTN-01",
                    "version": "prod6",
                }
        db_to_copy_to: str
            The name of the DB to copy to.

        Raises
        ------
        BulkWriteError

        """
        db_name = self._get_db_name(db_name)

        _collection = DatabaseHandler.db_client[db_name][collection]
        if collection_to_copy_to is None:
            collection_to_copy_to = collection
        db_entries = []

        for post in _collection.find(query):
            post.pop("_id", None)
            db_entries.append(post)

        self._logger.info(
            f"Copying documents matching the following query {query}\nto {db_to_copy_to}"
        )
        _collection = DatabaseHandler.db_client[db_to_copy_to][collection_to_copy_to]
        try:
            _collection.insert_many(db_entries)
        except BulkWriteError as exc:
            raise BulkWriteError(str(exc.details)) from exc

    def delete_query(self, db_name, collection, query):
        """
        Delete all entries from the DB which correspond to the provided query.

        (This function should be rarely used, if at all.)

        Parameters
        ----------
        db_name: str
            the name of the DB
        collection: str
            the name of the collection to copy from
        query: dict
            A dictionary listing the fields/values to delete.
            For example, the query below would delete the entire prod6 version
            from telescope LSTN-01.

            .. code-block:: python

                query = {
                    "instrument": "LSTN-01",
                    "version": "prod6",
                }

        """
        _collection = DatabaseHandler.db_client[db_name][collection]

        if "version" in query:
            query["version"] = self.model_version(query["version"])

        self._logger.info(f"Deleting {_collection.count_documents(query)} entries from {db_name}")

        _collection.delete_many(query)

    def update_parameter_field(
        self,
        db_name,
        model_version,
        parameter,
        field,
        new_value,
        array_element_name=None,
        site=None,
        collection_name="telescopes",
    ):
        """
        Update a parameter field value for a specific array element/version.

        This function only modifies the value of one of the following
        DB entries: Applicable, units, Type, items, minimum, maximum.
        These type of changes should be very rare. However they can
        be done without changing the Object ID of the entry since
        they are generally "harmless".

        Parameters
        ----------
        db_name: str
            the name of the DB
        model_version: str
            Which model version to update
        parameter: str
            Which parameter to update
        field: str
            Field to update (only options are Applicable, units, Type, items, minimum, maximum).
            If the field does not exist, it will be added.
        new_value: type identical to the original field type
            The new value to set to the field given in "field".
        array_element_name: str
            Which array element to update, if None then update a site parameter
        site: str, North or South
            Update a site parameter (the array_element_name argument must be None)
        collection_name: str
            The name of the collection in which to update the parameter.

        Raises
        ------
        ValueError
            if field not in allowed fields

        """
        db_name = self._get_db_name(db_name)
        allowed_fields = ["applicable", "unit", "type", "items", "minimum", "maximum"]
        if field not in allowed_fields:
            raise ValueError(f"The field {field} must be one of {', '.join(allowed_fields)}")

        collection = DatabaseHandler.db_client[db_name][collection_name]
        _model_version = self.model_version(model_version, db_name)

        query = {
            "version": _model_version,
            "parameter": parameter,
        }
        if array_element_name is not None:
            query["instrument"] = array_element_name
            logger_info = f"instrument {array_element_name}"
        elif site is not None and site in names.site_names():
            query["site"] = site
            logger_info = f"site {site}"
        else:
            raise ValueError("You need to specify an array element or a site.")

        par_entry = collection.find_one(query)
        if par_entry is None:
            self._logger.warning(
                f"The query {query} did not return any results. I will not make any changes."
            )
            return

        if field in par_entry:
            old_field_value = par_entry[field]

            if old_field_value == new_value:
                self._logger.warning(
                    f"The value of the field {field} is already {new_value}. No changes necessary"
                )
                return

            self._logger.info(
                f"For {logger_info}, version {_model_version}, parameter {parameter}, "
                f"replacing field {field} value from {old_field_value} to {new_value}"
            )
        else:
            self._logger.info(
                f"For {logger_info}, version {_model_version}, parameter {parameter}, "
                f"the field {field} does not exist, adding it"
            )

        query_update = {"$set": {field: new_value}}
        collection.update_one(query, query_update)

        self._reset_parameter_cache(
            site=(
                site
                if site is not None
                else names.get_site_from_array_element_name(array_element_name)
            ),
            array_element_name=array_element_name,
            model_version=_model_version,
        )

    def add_new_parameter(
        self,
        db_name,
        version,
        parameter,
        value,
        array_element_name=None,
        site=None,
        collection_name="telescopes",
        file_prefix=None,
        **kwargs,
    ):
        """
        Add a parameter value for a specific array element.

        A new document will be added to the DB,
        with all fields taken from the input parameters.

        Parameters
        ----------
        db_name: str
            the name of the DB
        version: str
            The version of the new parameter value
        parameter: str
            Which parameter to add
        value: can be any type, preferably given in kwargs
            The value to set for the new parameter
        array_element_name: str
            The name of the array element to add a parameter to
            (only used if collection_name is not "sites").
        site: str
            Site name; ignored if collection_name is "telescopes".
        collection_name: str
            The name of the collection to add a parameter to.
        file_prefix: str or Path
            where to find files to upload to the DB
        kwargs: dict
            Any additional fields to add to the parameter

        Raises
        ------
        ValueError
            If key to collection_name is not valid.

        """
        db_name = self._get_db_name(db_name)
        collection = DatabaseHandler.db_client[db_name][collection_name]

        db_entry = {}
        if any(
            key in collection_name
            for key in ["telescopes", "calibration_devices", "configuration_sim_telarray"]
        ):
<<<<<<< HEAD
            db_entry["instrument"] = names.validate_array_element_name(telescope)
=======
            db_entry["instrument"] = names.validate_array_element_name(array_element_name)
>>>>>>> 1def1658
        elif "sites" in collection_name:
            db_entry["instrument"] = names.validate_site_name(site)
        elif "configuration_corsika" in collection_name:
            db_entry["instrument"] = None
        else:
            raise ValueError(f"Cannot add parameter to collection {collection_name}")

        db_entry["version"] = version
        db_entry["parameter"] = parameter
        if site is not None:
            db_entry["site"] = names.validate_site_name(site)

        _base_value, _base_unit, _base_type = gen.get_value_unit_type(
            value=value, unit_str=kwargs.get("unit", None)
        )
        db_entry["value"] = _base_value
        if _base_unit is not None:
            db_entry["unit"] = _base_unit
        db_entry["type"] = kwargs["type"] if "type" in kwargs else _base_type

        files_to_add_to_db = set()
        db_entry["file"] = False
        if self._is_file(value):
            db_entry["file"] = True
            if file_prefix is None:
                raise FileNotFoundError(
                    "The location of the file to upload, "
                    f"corresponding to the {parameter} parameter, must be provided."
                )
            file_path = Path(file_prefix).joinpath(value)
            files_to_add_to_db.add(f"{file_path}")

        kwargs.pop("type", None)
        db_entry.update(kwargs)

        self._logger.info(
            f"Will add the following entry to DB {db_name} and collection {db_name}:\n{db_entry}"
        )

        collection.insert_one(db_entry)
        for file_to_insert_now in files_to_add_to_db:
            self._logger.info(f"Will also add the file {file_to_insert_now} to the DB")
            self.insert_file_to_db(file_to_insert_now, db_name)

        self._reset_parameter_cache(site, array_element_name, version, db_name)

    def add_tagged_version(
        self,
        tags,
        db_name=None,
    ):
        """
        Set the tag of the "Released" or "Latest" version of the MC Model.

        Parameters
        ----------
        released_version: str
            The version name to set as "Released"
        tags: dict
            The version tags consisting of tag name and version name.
        db_name: str
            Database name

        """
        collection = DatabaseHandler.db_client[self._get_db_name(db_name)]["metadata"]
        self._logger.debug(f"Adding tags {tags} to DB {self._get_db_name(db_name)}")
        collection.insert_one({"Entry": "Simulation-Model-Tags", "Tags": tags})

    def _get_db_name(self, db_name=None):
        """
        Return database name. If not provided, return the default database name.

        Parameters
        ----------
        db_name: str
            Database name

        Returns
        -------
        str
            Database name
        """
        return self.mongo_db_config["db_simulation_model"] if db_name is None else db_name

    def model_version(self, version="Released", db_name=None):
        """
        Return the model version for the requested tag.

        Resolve the "Released" or "Latest" tag to the actual version name.

        Parameters
        ----------
        version : str
            Model version.
        db_name : str
            Database name.

        Returns
        -------
        str
            Model version.

        Raises
        ------
        ValueError
            if version not valid. Valid versions are: 'Released' and 'Latest'.

        """
        _all_versions = self.get_all_versions()
        if version in _all_versions:
            return version
        if len(_all_versions) == 0:
            return None

        collection = DatabaseHandler.db_client[self._get_db_name(db_name)].metadata
        query = {"Entry": "Simulation-Model-Tags"}

        tags = collection.find(query).sort("_id", pymongo.DESCENDING)[0]
        # case insensitive search
        for key in tags["Tags"]:
            if version.lower() == key.lower():
                return tags["Tags"][key]["Value"]

        raise ValueError(
            f"Invalid model version {version} in DB {self._get_db_name(db_name)} "
            f"(allowed are {_all_versions})"
        )

    def insert_file_to_db(self, file_name, db_name=None, **kwargs):
        """
        Insert a file to the DB.

        Parameters
        ----------
        file_name: str or Path
            The name of the file to insert (full path).
        db_name: str
            the name of the DB
        **kwargs (optional): keyword arguments for file creation.
            The full list of arguments can be found in, \
            https://docs.mongodb.com/manual/core/gridfs/#the-files-collection
            mostly these are unnecessary though.

        Returns
        -------
        file_iD: GridOut._id
            If the file exists, return its GridOut._id, otherwise insert the file and return its"
            "newly created DB GridOut._id.

        """
        db_name = self._get_db_name(db_name)

        db = DatabaseHandler.db_client[db_name]
        file_system = gridfs.GridFS(db)

        if "content_type" not in kwargs:
            kwargs["content_type"] = "ascii/dat"

        if "filename" not in kwargs:
            kwargs["filename"] = Path(file_name).name

        if file_system.exists({"filename": kwargs["filename"]}):
            self._logger.warning(
                f"The file {kwargs['filename']} exists in the DB. Returning its ID"
            )
            return file_system.find_one(  # pylint: disable=protected-access
                {"filename": kwargs["filename"]}
            )._id
        with open(file_name, "rb") as data_file:
            return file_system.put(data_file, **kwargs)

    def get_all_versions(
        self,
        parameter=None,
        array_element_name=None,
        site=None,
        collection="telescopes",
    ):
        """
        Get all version entries in the DB of collection and/or a specific parameter.

        Parameters
        ----------
        parameter: str
            Which parameter to get the versions of
        array_element_name: str
            Which array element to get the versions of (in case "collection_name" is not "sites")
        site: str
            Site name.
        collection_name: str
            The name of the collection in which to update the parameter.

        Returns
        -------
        all_versions: list
            List of all versions found

        Raises
        ------
        ValueError
            If key to collection_name is not valid.

        """
        _cache_key = f"model_versions_{self._get_db_name()}-{collection}"

        query = {}
        if parameter is not None:
            query["parameter"] = parameter
            _cache_key = f"{_cache_key}-{parameter}"
<<<<<<< HEAD
        if collection == "telescopes" and telescope_model_name is not None:
            query["instrument"] = names.validate_array_element_name(telescope_model_name)
=======
        if collection == "telescopes" and array_element_name is not None:
            query["instrument"] = names.validate_array_element_name(array_element_name)
>>>>>>> 1def1658
            _cache_key = f"{_cache_key}-{query['instrument']}"
        elif collection == "sites" and site is not None:
            query["site"] = names.validate_site_name(site)
            _cache_key = f"{_cache_key}-{query['site']}"

        if _cache_key not in DatabaseHandler.model_versions_cached:
            if self._get_db_name():
                db_collection = DatabaseHandler.db_client[self._get_db_name()][collection]
                DatabaseHandler.model_versions_cached[_cache_key] = list(
                    {post["version"] for post in db_collection.find(query)}
                )
            else:
                DatabaseHandler.model_versions_cached[_cache_key] = []
        if len(DatabaseHandler.model_versions_cached[_cache_key]) == 0:
            self._logger.warning(f"The query {query} did not return any results. No versions found")

        return DatabaseHandler.model_versions_cached[_cache_key]

    def get_all_available_array_elements(self, model_version, collection, db_name=None):
        """
        Get all available array element names in the specified collection in the DB.

        Parameters
        ----------
        db_name: str
            the name of the DB
        model_version: str
            Which version to get the array elements of
        collection: str
            Which collection to get the array elements from:
            i.e. telescopes, calibration_devices
        db_name : str
            Database name

        Returns
        -------
        _available_array_elements: list
            List of all array element names found in collection

        """
        db_name = self._get_db_name(db_name)
        db_collection = DatabaseHandler.db_client[db_name][collection]

        query = {"version": self.model_version(model_version)}
        _all_available_array_elements = db_collection.find(query).distinct("instrument")
        if len(_all_available_array_elements) == 0:
            raise ValueError(f"Query for collection name {collection} not implemented.")

        return _all_available_array_elements

    def get_available_array_elements_of_type(
        self, array_element_type, model_version, collection, db_name=None
    ):
        """
        Get all array elements of a certain type in the specified collection in the DB.

        Parameters
        ----------
        array_element_type : str
            Type of the array element (e.g. LSTN, MSTS)
        model_version : str
            Which version to get the array elements of
        collection : str
            Which collection to get the array elements from:
            i.e. telescopes, calibration_devices
        db_name : str
            Database name

        Returns
        -------
        list
            List of all array element names found in collection

        """
        all_elements = self.get_all_available_array_elements(model_version, collection, db_name)
        return [
            entry
            for entry in all_elements
            if entry.startswith(array_element_type) and "design" not in entry
        ]

    def get_array_element_list_for_db_query(self, array_element_name, model_version):
        """
        Return a list of array element names to be used for querying the database.

        The first entry of the list is the design array element (if it exists in the DB),
        followed by the actual array element model name.

        Parameters
        ----------
        array_element_name: str
            Name of the array element model (e.g. MSTN-01).
        model_version: str
            Model version.

        Returns
        -------
        list
            List of array element model names as used in the DB.

        """
        if "-design" in array_element_name:
            return [array_element_name]
        try:
            return [
                self.get_array_element_db_name(
<<<<<<< HEAD
                    names.get_telescope_type_from_telescope_name(telescope_model_name) + "-design",
                    model_version,
                ),
                self.get_array_element_db_name(telescope_model_name, model_version),
=======
                    names.get_array_element_type_from_name(array_element_name) + "-design",
                    model_version,
                ),
                self.get_array_element_db_name(array_element_name, model_version),
>>>>>>> 1def1658
            ]
        except ValueError:  # e.g., no design model defined for this array element type
            return [
<<<<<<< HEAD
                self.get_array_element_db_name(telescope_model_name, model_version),
=======
                self.get_array_element_db_name(array_element_name, model_version),
>>>>>>> 1def1658
            ]

    def get_array_element_db_name(self, array_element_name, model_version, collection="telescopes"):
        """
        Translate array element name to the name used in the DB.

        This is required, as not all array elements are defined in the database yet. In these cases,
        use the "design" array element.

        Parameters
        ----------
        array_element_name: str
<<<<<<< HEAD
            Name of the array_element model (e.g. MSTN-01)
        model_version: str
            Which version to get the array element
=======
            Name of the array element model (e.g. MSTN-01)
        model_version: str
            Model version.
>>>>>>> 1def1658
        collection: str
            collection of array element (e.g. telescopes, calibration_devices)

        Returns
        -------
        str
            Array element model name as used in the DB.

        Raises
        ------
        ValueError
            If the array element name is not found in the database.

        """
        if self._available_array_elements is None:
            self._available_array_elements = self.get_all_available_array_elements(
                model_version, collection
            )
        _array_element_name_validated = names.validate_array_element_name(array_element_name)
        if _array_element_name_validated in self._available_array_elements:
            return _array_element_name_validated
        _design_name = (
<<<<<<< HEAD
            f"{names.get_telescope_type_from_telescope_name(_array_element_name_validated)}-design"
=======
            f"{names.get_array_element_type_from_name(_array_element_name_validated)}-design"
>>>>>>> 1def1658
        )
        if _design_name in self._available_array_elements:
            return _design_name

        raise ValueError("Invalid database name.")

    def _parameter_cache_key(self, site, array_element_name, model_version, db_name=None):
        """
        Create a cache key for the parameter cache dictionaries.

        Parameters
        ----------
        site: str
            Site name.
        array_element_name: str
            Array element name.
        model_version: str
            Model version.
        db_name: str
            Database name.

        Returns
        -------
        str
            Cache key.
        """
        parts = []
        if site:
            parts.append(site)
        if array_element_name:
            parts.append(array_element_name)
        parts.append(self.model_version(model_version, db_name=db_name))
        return "-".join(parts)

    def _reset_parameter_cache(self, site, array_element_name, model_version, db_name=None):
        """
        Reset the cache for the parameters.

        Parameters
        ----------
        site: str
            Site name.
        array_element_name: str
            Array element name.
        model_version: str
            Model version.
        db_name: str
            Database name.
        """
        self._logger.debug(f"Resetting cache for {site} {array_element_name} {model_version}")
        _cache_key = self._parameter_cache_key(site, array_element_name, model_version, db_name)
        DatabaseHandler.site_parameters_cached.pop(_cache_key, None)
        DatabaseHandler.model_parameters_cached.pop(_cache_key, None)

    def get_collections(self, db_name=None):
        """
        List of collections in the DB.

        Parameters
        ----------
        db_name: str
            Database name.

        Returns
        -------
        list
            List of collection names

        """
        db_name = self._get_db_name() if db_name is None else db_name
        if db_name not in self.list_of_collections:
            self.list_of_collections[db_name] = DatabaseHandler.db_client[
                db_name
            ].list_collection_names()
        return self.list_of_collections[db_name]<|MERGE_RESOLUTION|>--- conflicted
+++ resolved
@@ -620,15 +620,7 @@
         """
         return (
             names.validate_site_name(site),
-<<<<<<< HEAD
-            (
-                names.validate_array_element_name(telescope_model_name)
-                if telescope_model_name
-                else None
-            ),
-=======
             names.validate_array_element_name(array_element_name) if array_element_name else None,
->>>>>>> 1def1658
             self.model_version(model_version),
         )
 
@@ -998,11 +990,7 @@
             key in collection_name
             for key in ["telescopes", "calibration_devices", "configuration_sim_telarray"]
         ):
-<<<<<<< HEAD
-            db_entry["instrument"] = names.validate_array_element_name(telescope)
-=======
             db_entry["instrument"] = names.validate_array_element_name(array_element_name)
->>>>>>> 1def1658
         elif "sites" in collection_name:
             db_entry["instrument"] = names.validate_site_name(site)
         elif "configuration_corsika" in collection_name:
@@ -1212,13 +1200,8 @@
         if parameter is not None:
             query["parameter"] = parameter
             _cache_key = f"{_cache_key}-{parameter}"
-<<<<<<< HEAD
-        if collection == "telescopes" and telescope_model_name is not None:
-            query["instrument"] = names.validate_array_element_name(telescope_model_name)
-=======
         if collection == "telescopes" and array_element_name is not None:
             query["instrument"] = names.validate_array_element_name(array_element_name)
->>>>>>> 1def1658
             _cache_key = f"{_cache_key}-{query['instrument']}"
         elif collection == "sites" and site is not None:
             query["site"] = names.validate_site_name(site)
@@ -1325,25 +1308,15 @@
         try:
             return [
                 self.get_array_element_db_name(
-<<<<<<< HEAD
-                    names.get_telescope_type_from_telescope_name(telescope_model_name) + "-design",
-                    model_version,
-                ),
-                self.get_array_element_db_name(telescope_model_name, model_version),
-=======
                     names.get_array_element_type_from_name(array_element_name) + "-design",
                     model_version,
                 ),
                 self.get_array_element_db_name(array_element_name, model_version),
->>>>>>> 1def1658
             ]
         except ValueError:  # e.g., no design model defined for this array element type
             return [
-<<<<<<< HEAD
-                self.get_array_element_db_name(telescope_model_name, model_version),
-=======
+
                 self.get_array_element_db_name(array_element_name, model_version),
->>>>>>> 1def1658
             ]
 
     def get_array_element_db_name(self, array_element_name, model_version, collection="telescopes"):
@@ -1356,15 +1329,9 @@
         Parameters
         ----------
         array_element_name: str
-<<<<<<< HEAD
-            Name of the array_element model (e.g. MSTN-01)
-        model_version: str
-            Which version to get the array element
-=======
             Name of the array element model (e.g. MSTN-01)
         model_version: str
             Model version.
->>>>>>> 1def1658
         collection: str
             collection of array element (e.g. telescopes, calibration_devices)
 
@@ -1387,11 +1354,7 @@
         if _array_element_name_validated in self._available_array_elements:
             return _array_element_name_validated
         _design_name = (
-<<<<<<< HEAD
-            f"{names.get_telescope_type_from_telescope_name(_array_element_name_validated)}-design"
-=======
             f"{names.get_array_element_type_from_name(_array_element_name_validated)}-design"
->>>>>>> 1def1658
         )
         if _design_name in self._available_array_elements:
             return _design_name
