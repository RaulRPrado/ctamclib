''' Module to handle interaction with DB. '''

import logging
import datetime
import yaml
import shlex
import subprocess
import time
import atexit
import getpass
from pathlib import Path
<<<<<<< HEAD
from bson import ObjectId
=======
>>>>>>> be4c8164

import pymongo
import gridfs
from pymongo import MongoClient
from pymongo.errors import BulkWriteError
from astropy.time import Time

import simtools.config as cfg
from simtools.util import names
from simtools.util.model import validateModelParameter, getTelescopeSize

__all__ = ['getArrayDB']


logger = logging.getLogger(__name__)

# TODO move into config file?
DB_TABULATED_DATA = 'CTA-Simulation-Model'
DB_CTA_SIMULATION_MODEL = 'CTA-Simulation-Model'
DB_CTA_SIMULATION_MODEL_DESCRIPTIONS = 'CTA-Simulation-Model-Descriptions'


def createTunnel(localport, remoteport, user, mongodbServer, tunnelServer):
    '''
    Create SSH Tunnels for database connection.

    Parameters
    ----------
    localport: int
        The local port to connect to the DB through (for MongoDB, usually 27018)
    remoteport: int
        The port on the server to connect to the DB through (for MongoDB, usually 27017)
    user: str
        User name to connect with.
    tunnelServer: str
        The server to run the tunnel through (should be warp).

    Returns
    -------
    Tunnel process handle.
    '''

    tunnelCmd = 'ssh -N -L {localport}:{mongodbServer}:{remoteport} {user}@{tunnelServer}'.format(
        localport=localport,
        remoteport=remoteport,
        user=user,
        mongodbServer=mongodbServer,
        tunnelServer=tunnelServer
    )

    args = shlex.split(tunnelCmd)
    tunnel = subprocess.Popen(args)

    time.sleep(2)  # Give it a couple seconds to finish setting up

    # return the tunnel so you can kill it before you stop
    # the program - else the connection will persist
    # after the script ends
    return tunnel


def closeSSHTunnel(tunnels):
    '''
    Close SSH tunnels given in the process handles "tunnels"

    Parameters
    ----------
    tunnels: a tunnel process handle (or a list of those)
    '''

    logger.info('Closing SSH tunnel(s)')
    if not isinstance(tunnels, list):
        tunnels = [tunnels]

    for tunnel in tunnels:
        tunnel.kill()

    return


def openMongoDB():
    '''
    Open a connection to MongoDB and return the client to read/write to the DB with.

    Returns
    -------
    A PyMongo DB client and the tunnel process handle
    '''

    dbDetailsFile = cfg.get('mongoDBConfigFile')
    dbDetails = readDetailsDB(dbDetailsFile)

    user = getpass.getuser()

    # Start tunnel
    tunnel = createTunnel(
        localport=dbDetails['localport'],
        remoteport=dbDetails['remoteport'],
        user=user,
        mongodbServer=dbDetails['mongodbServer'],
        tunnelServer=dbDetails['tunnelServer']
    )
    atexit.register(closeSSHTunnel, [tunnel])

    userDB = dbDetails['userDB']
    dbServer = 'localhost'
    dbClient = MongoClient(
        dbServer,
        port=dbDetails['dbPort'],
        username=userDB,
        password=dbDetails['passDB'],
        authSource=dbDetails['authenticationDatabase'],
        ssl=True,
        tlsallowinvalidhostnames=True,
        tlsallowinvalidcertificates=True
    )

    return dbClient, tunnel


def getArrayDB(databaseLocation):
    '''
    Get array db info as a dict.

    Parameters
    ----------
    databaseLocation: str or Path

    Returns
    -------
    dict
    '''

    file = Path(databaseLocation).joinpath('arrays').joinpath('arrays.yml')
    out = dict()
    with open(file, 'r') as stream:
        out = yaml.load(stream, Loader=yaml.FullLoader)
    return out


def readDetailsDB(dbDetailsFile):
    '''
    Get a dict with db details (name, ports, password).

    Parameters
    ----------
    dbDetailsFile: str or Path

    Returns
    -------
    dict
    '''

    dbDetails = dict()
    with open(dbDetailsFile, 'r') as stream:
        dbDetails = yaml.load(stream, Loader=yaml.FullLoader)
    return dbDetails


def getModelParameters(telescopeType, version, onlyApplicable=False, runPath='./play/datFiles/'):
    '''
    Get parameters from either MongoDB or Yaml DB for a specific telescope.

    Parameters
    ----------
    telescopeType: str
    version: str
        Version of the model.
    onlyApplicable: bool
        If True, only applicable parameters will be read.
    runPath: Path or str
        The sim_telarray run location to write the tabulated data files into.

    Returns
    -------
    dict containing the parameters
    '''

    if cfg.get('useMongoDB'):
        # TODO - This is probably not efficient to open a new connection
        # every time we want to read the parameters of a single telescope.
        # Change this to keep the connection open.
        # Probably would be easier to do if db_handler is a class.
        dbClient, tunnel = openMongoDB()
        _pars = getModelParametersMongoDB(
            dbClient,
            DB_CTA_SIMULATION_MODEL,
            telescopeType,
            version,
            onlyApplicable
        )
        atexit.unregister(closeSSHTunnel)
        closeSSHTunnel([tunnel])
        return _pars
    else:
        return getModelParametersYaml(telescopeType, version, onlyApplicable)


def getModelParametersYaml(telescopeType, version, onlyApplicable=False):
    '''
    Get parameters from DB for one specific type.

    Parameters
    ----------
    telescopeType: str
    version: str
        Version of the model.
    onlyApplicable: bool
        If True, only applicable parameters will be read.

    Returns
    -------
    dict containing the parameters
    '''

    _telTypeValidated = names.validateName(telescopeType, names.allTelescopeTypeNames)
    _versionValidated = names.validateName(version, names.allModelVersionNames)

    if getTelescopeSize(_telTypeValidated) == 'MST':
        # MST-FlashCam or MST-NectarCam
        _whichTelLabels = [_telTypeValidated, 'MST-optics']
    elif _telTypeValidated == 'SST':
        # SST = SST-Camera + SST-Structure
        _whichTelLabels = ['SST-Camera', 'SST-Structure']
    else:
        _whichTelLabels = [_telTypeValidated]

    # Selecting version and applicable (if on)
    _pars = dict()
    for _tel in _whichTelLabels:
        _allPars = getAllModelParametersYaml(_tel, _versionValidated)

        # If tel is a struture, only applicable pars will be collected, always.
        # The default ones will be covered by the camera pars.
        _selectOnlyApplicable = onlyApplicable or (_tel in ['MST-optics', 'SST-Structure'])

        for parNameIn, parInfo in _allPars.items():

            if not parInfo['Applicable'] and _selectOnlyApplicable:
                continue

            _pars[parNameIn] = parInfo[_versionValidated]

    return _pars


def getModelParametersMongoDB(
    dbClient,
    dbName,
    telescopeType,
    version,
    runLocation,
    onlyApplicable=False
):
    '''
    Get parameters from MongoDB for a specific telescope.

    Parameters
    ----------
    dbClient: a MongoDB client provided by openMongoDB
    dbName: str
        the name of the DB
    telescopeType: str
    version: str
        Version of the model.
    runLocation: Path or str
        The sim_telarray run location to write the tabulated data files into.
    onlyApplicable: bool
        If True, only applicable parameters will be read.

    Returns
    -------
    dict containing the parameters
    '''

    # TODO the naming is a mess at the moment, need to fix it everywhere consistently.
    _telTypeValidated = names.validateName(telescopeType, names.allTelescopeTypeNames)
    _versionValidated = names.validateName(version, names.allModelVersionNames)

    site = _telTypeValidated.split('-')[0]
    if 'MST' in _telTypeValidated:
        # MST-FlashCam or MST-NectarCam
        _whichTelLabels = [_telTypeValidated, '{}-MST-Structure-D'.format(site)]
    elif 'SST' in _telTypeValidated:
        # SST = SST-Camera + SST-Structure
        _whichTelLabels = ['{}-SST-Camera-D'.format(site), '{}-SST-Structure'.format(site)]
    else:
        _whichTelLabels = [_telTypeValidated]

    # Selecting version and applicable (if on)
    _pars = dict()
    for _tel in _whichTelLabels:

        # If tel is a struture, only applicable pars will be collected, always.
        # The default ones will be covered by the camera pars.
        _selectOnlyApplicable = onlyApplicable or (_tel in [
            '{}-MST-Structure-D'.format(site),
            '{}-SST-Structure-D'.format(site)
        ])

        _pars.update(readMongoDB(
            dbClient,
            dbName,
            _tel,
            _versionValidated,
            runLocation,
            _selectOnlyApplicable
        ))

    return _pars


def readMongoDB(
    dbClient,
    dbName,
    telescopeType,
    version,
    runLocation,
    onlyApplicable=False
):
    '''
    Build and execute query to Read the MongoDB for a specific telescope.
    Also writes the files listed in the parameter values into the sim_telarray run location

    Parameters
    ----------
    dbClient: a MongoDB client provided by openMongoDB
    dbName: str
        the name of the DB
    telescopeType: str
    version: str
        Version of the model.
    runLocation: Path or str
        The sim_telarray run location to write the tabulated data files into.
    onlyApplicable: bool
        If True, only applicable parameters will be read.

    Returns
    -------
    dict containing the parameters
    '''

    posts = dbClient[dbName].posts
    _parameters = dict()

    query = {
        'Telescope': telescopeType,
        'Version': version,
    }
    if onlyApplicable:
        query['Applicable'] = onlyApplicable
    for i_entry, post in enumerate(posts.find(query)):
        parNow = post['Parameter']
        _parameters[parNow] = post
        _parameters[parNow].pop('Parameter', None)
        _parameters[parNow].pop('Telescope', None)
        _parameters[parNow]['entryDate'] = ObjectId(post['_id']).generation_time
        if _parameters[parNow]['File']:
            file = getFileMongoDB(
                dbClient,
                DB_TABULATED_DATA,
                _parameters[parNow]['Value']
            )

            writeFileFromMongoToDisk(dbClient, DB_TABULATED_DATA, runLocation, file)

    return _parameters


def getAllModelParametersYaml(telescopeType, version):
    '''
    Get all parameters from Yaml DB for one specific type.
    No selection is applied.

    Parameters
    ----------
    telescopeType: str
    version: str
        Version of the model.

    Returns
    -------
    dict containing the parameters
    '''

    _fileNameDB = 'parValues-{}.yml'.format(telescopeType)
    _yamlFile = cfg.findFile(
        _fileNameDB,
        cfg.get('modelFilesLocations')
    )
    logger.debug('Reading DB file {}'.format(_yamlFile))
    with open(_yamlFile, 'r') as stream:
        _allPars = yaml.load(stream, Loader=yaml.FullLoader)
    return _allPars


def writeModelFile(fileName, destDir):
    '''
    Find the fileName in the model files location and write a copy
    at the destDir directory.

    Parameters
    ----------
    fileName: str or Path
        File name to be found and copied.
    destDir: str or Path
        Path of the directory where the file will be written.
    '''

    destFile = Path(destDir).joinpath(fileName)
    file = Path(getModelFile(fileName))
    destFile.write_text(file.read_text())


def getModelFile(fileName):
    '''
    Find file in model files locations and return its full path.

    Parameters
    ----------
    fileName: str
        File name to be found.

    Returns
    -------
    Path
        Full path of the file.
    '''

    file = cfg.findFile(fileName, cfg.get('modelFilesLocations'))
    return file


def getFileMongoDB(dbClient, dbName, fileName):
    '''
    Extract a file from MongoDB and write it to disk

    Parameters
    ----------
    dbClient: a MongoDB client provided by openMongoDB
    dbName: str
        the name of the DB with files of tabulated data
    fileName: str
        The name of the file requested

    Returns
    -------
    GridOut
        A file instance returned by GridFS find_one
    '''

    db = dbClient[dbName]
    fileSystem = gridfs.GridFS(db)
    if fileSystem.exists({'filename': fileName}):
        return fileSystem.find_one({'filename': fileName})
    else:
        raise FileNotFoundError(
            'The file {} does not exist in the database {}'.format(fileName, dbName)
        )


def writeFileFromMongoToDisk(dbClient, dbName, path, file):
    '''
    Extract a file from MongoDB and write it to disk

    Parameters
    ----------
    dbClient: a MongoDB client provided by openMongoDB
    dbName: str
        the name of the DB with files of tabulated data
    path: str or Path
        The path to write the file to
    file: GridOut
        A file instance returned by GridFS find_one
    '''

    db = dbClient[dbName]
    fsOutput = gridfs.GridFSBucket(db)
    with open(Path(path).joinpath(file.filename), 'wb') as outputFile:
        fsOutput.download_to_stream_by_name(file.filename, outputFile)

    return


def copyTelescope(dbClient, dbName, telToCopy, versionToCopy, newTelName, dbToCopyTo=None):
    '''
    Copy a full telescope configuration to a new telescope name.
    Only a specific version is copied.
    (This function should be rarely used, probably only during "construction".)

    Parameters
    ----------
    dbClient: a MongoDB client provided by openMongoDB
    dbName: str
        the name of the DB to copy from
    telToCopy: str
        The telescope to copy
    versionToCopy: str
        The version of the configuration to copy
    newTelName: str
        The name of the new telescope
    dbToCopyTo: str
        The name of the DB to copy to (default is the same as dbName)
    '''

    if dbToCopyTo is None:
        dbToCopyTo = dbName

    logger.info('Copying version {} of {} to the new telescope {} in the {} DB'.format(
        versionToCopy,
        telToCopy,
        newTelName,
        dbToCopyTo
    ))

    collection = dbClient[dbName].posts
    _parameters = dict()
    dbEntries = list()

    query = {
        'Telescope': telToCopy,
        'Version': versionToCopy,
    }
    for i_entry, post in enumerate(collection.find(query)):
        post['Telescope'] = newTelName
        post.pop('_id', None)
        dbEntries.append(post)

    logger.info('Creating new telescope {}'.format(newTelName))
    db = dbClient[dbToCopyTo]
    posts = db.posts
    try:
        posts.insert_many(dbEntries)
    except BulkWriteError as exc:
        raise exc(exc.details)

    return


def deleteQuery(dbClient, dbName, query):
    '''
    Delete all entries from the DB which correspond to the provided query.
    (This function should be rarely used, if at all.)

    Parameters
    ----------
    dbClient: a MongoDB client provided by openMongoDB
    dbName: str
        the name of the DB
    query: dict
        A dictionary listing the fields/values to delete.
        For example,
        query = {
            'Telescope': 'North-LST-1',
            'Version': 'prod4',
        }
        would delete the entire prod4 version from telescope North-LST-1.
    '''

    collection = dbClient[dbName].posts

    logger.info('Deleting {} entries from {}'.format(
        collection.count_documents(query),
        dbName,
    ))

    collection.delete_many(query)

    return


def updateParameter(dbClient, dbName, telescope, version, parameter, newValue):
    '''
    Update a parameter value for a specific telescope/version.
    (This function should be rarely used, since new values should ideally have their own version.)

    Parameters
    ----------
    dbClient: a MongoDB client provided by openMongoDB
    dbName: str
        the name of the file DB
    telescope: str
        Which telescope to update
    version: str
        Which version to update
    parameter: str
        Which parameter to update
    newValue: type identical to the original parameter type
        The new value to set for the parameter
    '''

    collection = dbClient[dbName].posts

    query = {
        'Telescope': telescope,
        'Version': version,
        'Parameter': parameter,
    }

    parEntry = collection.find_one(query)
    oldValue = parEntry['Value']

    logger.info('For telescope {}, version {}\nreplacing {} value from {} to {}'.format(
        telescope,
        version,
        parameter,
        oldValue,
        newValue
    ))

    queryUpdate = {'$set': {'Value': newValue}}

    collection.update_one(query, queryUpdate)

    return


def addParameter(dbClient, dbName, telescope, parameter, newVersion, newValue):
    '''
    Add a parameter value for a specific telescope.
    A new document will be added to the DB,
    with all fields taken from the last entry of this parameter to this telescope,
    except the ones changed.

    Parameters
    ----------
    dbClient: a MongoDB client provided by openMongoDB
    dbName: str
        the name of the file DB
    telescope: str
        Which telescope to update
    parameter: str
        Which parameter to add
    newVersion: str
        The version of the new parameter value
    newValue: type identical to the original parameter type
        The new value to set for the parameter
    '''

    collection = dbClient[dbName].posts

    query = {
        'Telescope': telescope,
        'Parameter': parameter,
    }

    parEntry = collection.find(query).sort('_id', pymongo.DESCENDING)[0]
    parEntry['Value'] = newValue
    parEntry['Version'] = newVersion
    parEntry.pop('_id', None)

    logger.info('Will add the following entry to DB\n', parEntry)

    collection.insert_one(parEntry)

    return


def addNewParameter(dbClient, dbName, telescope, version, parameter, value, **kwargs):
    '''
    Add a parameter value for a specific telescope.
    A new document will be added to the DB,
    with all fields taken from the last entry of this parameter to this telescope,
    except the ones changed.

    Parameters
    ----------
    dbClient: a MongoDB client provided by openMongoDB
    dbName: str
        the name of the file DB
    telescope: str
        The name of the telescope to add a parameter to.
        Assumed to be a valid name!
    parameter: str
        Which parameter to add
    version: str
        The version of the new parameter value
    value: can be any type, preferably given in kwargs
        The value to set for the new parameter
    kwargs: dict
        Any additional fields to add to the parameter
    '''

    collection = dbClient[dbName].posts

    dbEntry = dict()
    dbEntry['Telescope'] = telescope
    dbEntry['Version'] = version
    dbEntry['Parameter'] = parameter
    dbEntry['Value'] = value
    dbEntry['Type'] = kwargs['Type'] if 'Type' in kwargs else str(type(value))
    dbEntry['File'] = False
    if '.dat' in str(value) or '.txt' in str(value):
        dbEntry['File'] = True

    kwargs.pop('Type', None)
    dbEntry.update(kwargs)

    logger.info('Will add the following entry to DB\n', dbEntry)

    collection.insert_one(dbEntry)

    return<|MERGE_RESOLUTION|>--- conflicted
+++ resolved
@@ -9,10 +9,7 @@
 import atexit
 import getpass
 from pathlib import Path
-<<<<<<< HEAD
 from bson import ObjectId
-=======
->>>>>>> be4c8164
 
 import pymongo
 import gridfs
