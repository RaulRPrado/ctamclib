""" Module to handle interaction with DB. """

import logging
import yaml
import shlex
import subprocess
import time
import atexit
import getpass
from pathlib import Path
from bson.objectid import ObjectId
from threading import Lock

import pymongo
import gridfs
from pymongo import MongoClient
from pymongo.errors import BulkWriteError

import simtools.config as cfg
from simtools.util import names
from simtools.util.model import getTelescopeClass

__all__ = ["DatabaseHandler"]


class DatabaseHandler:
    """
    DatabaseHandler provides the interface to the DB.

    Attributes
    ----------
    mode: str
        Yaml or MongoDB, only these two options are allowed.

    Methods
    -------
    getModelParameters()
        Get the model parameters of a specific telescope with a specific version.
    getSiteParameters()
        Get the site parameters of a specific version of a site.
    copyTelescope()
        Copy a full telescope configuration of a specific version to a new telescope name.
    deleteQuery()
        Delete all entries from the DB which correspond to the provided query.
    updateParameter()
        Update a parameter value for a specific telescope/version.
    addParameter()
        Add a parameter value for a specific telescope.
    addNewParamete()
        Add a new parameter for a specific telescope.
    insertFileToDB()
        Insert a file to the DB.
    insertFilesToDB()
        Insert a list of files to the DB.
    """

    # TODO move into config file?
    DB_TABULATED_DATA = "CTA-Simulation-Model"
    DB_CTA_SIMULATION_MODEL = "CTA-Simulation-Model"
    DB_CTA_SIMULATION_MODEL_DESCRIPTIONS = "CTA-Simulation-Model-Descriptions"

    ALLOWED_FILE_EXTENSIONS = [".dat", ".txt", ".lis"]

    dbClient = None
    tunnel = None

    def __init__(self):
        """
        Initialize the DatabaseHandler class.
        """
        self._logger = logging.getLogger(__name__)
        self._logger.debug("Initialize DatabaseHandler")

        if cfg.get("useMongoDB"):
            if DatabaseHandler.dbClient is None or DatabaseHandler.tunnel is None:
                with Lock():
                    self.dbDetails = self._readDetailsMongoDB()
                    (
                        DatabaseHandler.dbClient,
                        DatabaseHandler.tunnel,
                    ) = self._openMongoDB()

    # END of _init_

    def _readDetailsMongoDB(self):
        """
        Read the MongoDB details (server, user, pass, etc.) from an external file.

        Returns
        -------
        dbDetails: dict
            Dictionary containing the DB details.
        """

        dbDetails = dict()
        dbDetailsFile = cfg.get("mongoDBConfigFile")
        with open(dbDetailsFile, "r") as stream:
            dbDetails = yaml.load(stream, Loader=yaml.FullLoader)

        return dbDetails

    def _openMongoDB(self):
        """
        Open a connection to MongoDB and return the client to read/write to the DB with.

        Returns
        -------
        A PyMongo DB client and the tunnel process handle
        """

        user = getpass.getuser()
        if "userDESY" in self.dbDetails:
            user = self.dbDetails["userDESY"]

        # Start tunnel
        _tunnel = self._createTunnel(
            localport=self.dbDetails["localport"],
            remoteport=self.dbDetails["remoteport"],
            user=user,
            mongodbServer=self.dbDetails["mongodbServer"],
            tunnelServer=self.dbDetails["tunnelServer"],
        )
        atexit.register(self._closeSSHTunnel, [_tunnel])

        userDB = self.dbDetails["userDB"]
        dbServer = "localhost"
        _dbClient = MongoClient(
            dbServer,
            port=self.dbDetails["dbPort"],
            username=userDB,
            password=self.dbDetails["passDB"],
            authSource=self.dbDetails["authenticationDatabase"],
            ssl=True,
            tlsallowinvalidhostnames=True,
            tlsallowinvalidcertificates=True,
        )

        return _dbClient, _tunnel

    def _createTunnel(self, localport, remoteport, user, mongodbServer, tunnelServer):
        """
        Create SSH Tunnels for database connection.

        Parameters
        ----------
        localport: int
            The local port to connect to the DB through (for MongoDB, usually 27018)
        remoteport: int
            The port on the server to connect to the DB through (for MongoDB, usually 27017)
        user: str
            User name to connect with.
        tunnelServer: str
            The server to run the tunnel through (should be warp).

        Returns
        -------
        Tunnel process handle.
        """

        tunnelCmd = "ssh -4 -N -L {localport}:{mongodbServer}:{remoteport} {user}@{tunnelServer}".format(
            localport=localport,
            remoteport=remoteport,
            user=user,
            mongodbServer=mongodbServer,
            tunnelServer=tunnelServer,
        )

        args = shlex.split(tunnelCmd)
        _tunnel = subprocess.Popen(args)

        time.sleep(2)  # Give it a couple seconds to finish setting up

        # return the tunnel so you can kill it before you stop
        # the program - else the connection will persist
        # after the script ends
        return _tunnel

    def _closeSSHTunnel(self, tunnels):
        """
        Close SSH tunnels given in the process handles "tunnels"

        Parameters
        ----------
        tunnels: a tunnel process handle (or a list of those)
        """

        self._logger.info("Closing SSH tunnel(s)")
        if not isinstance(tunnels, list):
            tunnels = [tunnels]

        for _tunnel in tunnels:
            _tunnel.kill()

        return

    def _getTelescopeModelNameForDB(self, site, telescopeModelName):
        """Make telescope name as the DB needs from site and telescopeModelName."""
        return site + "-" + telescopeModelName

    def getModelParameters(
        self,
        site,
        telescopeModelName,
        modelVersion,
        onlyApplicable=False,
    ):
        """
        Get parameters from either MongoDB or Yaml DB for a specific telescope.

        Parameters
        ----------
        site: str
            South or North.
        telescopeModelName: str
            Name of the telescope model (e.g. LST-1, MST-FlashCam-D)
        modelVersion: str
            Version of the model.
        onlyApplicable: bool
            If True, only applicable parameters will be read.

        Returns
        -------
        dict containing the parameters
        """

        _siteValidated = names.validateSiteName(site)
        _telModelNameValidated = names.validateTelescopeModelName(telescopeModelName)

        if cfg.get("useMongoDB"):

            # Only MongoDB suppports tagged version
            _modelVersion = self._convertVersionToTagged(
                modelVersion, DatabaseHandler.DB_CTA_SIMULATION_MODEL
            )
            _versionValidated = names.validateModelVersionName(_modelVersion)

            _pars = self._getModelParametersMongoDB(
                DatabaseHandler.DB_CTA_SIMULATION_MODEL,
                _siteValidated,
                _telModelNameValidated,
                _versionValidated,
                onlyApplicable,
            )
            return _pars
        else:
            _versionValidated = names.validateModelVersionName(modelVersion)

            return self._getModelParametersYaml(
                _siteValidated,
                _telModelNameValidated,
                _versionValidated,
                onlyApplicable,
            )

    def exportModelFiles(self, parameters, dest):

        if cfg.get("useMongoDB"):
            self._logger.debug("Exporting model files from MongoDB")
            for par, info in parameters.items():
                if not info["File"]:
                    continue
                file = self._getFileMongoDB(
                    DatabaseHandler.DB_CTA_SIMULATION_MODEL, info["Value"]
                )
                self._writeFileFromMongoToDisk(
                    DatabaseHandler.DB_CTA_SIMULATION_MODEL, dest, file
                )
        else:
            self._logger.debug(
                "Exporting model files from local model file directories"
            )
            for par, value in parameters.items():

                if not self._isFile(value):
                    continue
                self._writeModelFileYaml(value, dest, noFileOk=True)

    @staticmethod
    def _isFile(value):
        """Vefiry if a parameter value is a file name."""
        return any(ext in str(value) for ext in DatabaseHandler.ALLOWED_FILE_EXTENSIONS)

    def _writeModelFileYaml(self, fileName, destDir, noFileOk=False):
        """
        Find the fileName in the model files location and write a copy
        at the destDir directory.

        Parameters
        ----------
        fileName: str or Path
            File name to be found and copied.
        destDir: str or Path
            Path of the directory where the file will be written.
        """

        destFile = Path(destDir).joinpath(fileName)
        try:
            file = cfg.findFile(fileName, cfg.get("modelFilesLocations"))
        except FileNotFoundError:
            if noFileOk:
                self._logger.debug("File {} not found but noFileOk".format(fileName))
                return
            else:
                raise

        destFile.write_text(file.read_text())

    def _getModelParametersYaml(
        self, site, telescopeModelName, modelVersion, onlyApplicable=False
    ):
        """
        Get parameters from DB for one specific type.

        Parameters
        ----------
        site: str
            North or South.
        telescopeModelName: str
            Telescope model name (e.g MST-FlashCam-D ...).
        modelVersion: str
            Version of the model.
        onlyApplicable: bool
            If True, only applicable parameters will be read.

        Returns
        -------
        dict containing the parameters
        """

        _telClass = getTelescopeClass(telescopeModelName)
        _telNameConverted = names.convertTelescopeModelNameToYaml(telescopeModelName)

        if _telClass == "MST":
            # MST-FlashCam or MST-NectarCam
            _whichTelLabels = [_telNameConverted, "MST-optics"]
        elif _telClass == "SST":
            # SST = SST-Camera + SST-Structure
            _whichTelLabels = ["SST-Camera", "SST-Structure"]
        else:
            _whichTelLabels = [_telNameConverted]

        # Selecting version and applicable (if on)
        _pars = dict()
        for _tel in _whichTelLabels:
            _allPars = self._getAllModelParametersYaml(_tel)

            # If _tel is a structure, only the applicable parameters will be collected, always.
            # The default ones will be covered by the camera parameters.
            _selectOnlyApplicable = onlyApplicable or (
                _tel in ["MST-optics", "SST-Structure"]
            )

            for parNameIn, parInfo in _allPars.items():

                if not parInfo["Applicable"] and _selectOnlyApplicable:
                    continue

                if modelVersion not in parInfo:
                    continue

                _pars[parNameIn] = parInfo[modelVersion]

        return _pars

    def _getModelParametersMongoDB(
        self, dbName, site, telescopeModelName, modelVersion, onlyApplicable=False
    ):
        """
        Get parameters from MongoDB for a specific telescope.

        Parameters
        ----------
        dbName: str
            the name of the DB
        site: str
            South or North.
        telescopeModelName: str
            Name of the telescope model (e.g. MST-FlashCam-D ...)
        modelVersion: str
            Version of the model.
        onlyApplicable: bool
            If True, only applicable parameters will be read.

        Returns
        -------
        dict containing the parameters
        """

        _telNameDB = self._getTelescopeModelNameForDB(site, telescopeModelName)
        _telClass = getTelescopeClass(telescopeModelName)

        self._logger.debug("TelNameDB: {}".format(_telNameDB))
        self._logger.debug("TelClass: {}".format(_telClass))

        if _telClass == "MST":
            # MST-FlashCam or MST-NectarCam
            _whichTelLabels = [_telNameDB, "{}-MST-Structure-D".format(site)]
        elif _telClass == "SST":
            # SST = SST-Camera + SST-Structure
            _whichTelLabels = [
                "{}-SST-Camera-D".format(site),
                "{}-SST-Structure-D".format(site),
            ]
        else:
            _whichTelLabels = [_telNameDB]

        # Selecting version and applicable (if on)
        _pars = dict()
        for _tel in _whichTelLabels:

            # If tel is a struture, only applicable pars will be collected, always.
            # The default ones will be covered by the camera pars.
            _selectOnlyApplicable = onlyApplicable or (
                _tel
                in [
                    "{}-MST-Structure-D".format(site),
                    "{}-SST-Structure-D".format(site),
                ]
            )

            _pars.update(
                self.readMongoDB(
                    dbName,
                    _tel,
                    modelVersion,
                    runLocation=None,
                    writeFiles=False,
                    onlyApplicable=_selectOnlyApplicable,
                )
            )

        return _pars

    def readMongoDB(
        self,
        dbName,
        telescopeModelNameDB,
        modelVersion,
        runLocation,
        writeFiles=True,
        onlyApplicable=False,
    ):
        """
        Build and execute query to Read the MongoDB for a specific telescope.
        Also writes the files listed in the parameter values into the sim_telarray run location

        Parameters
        ----------
        dbName: str
            the name of the DB
        site: str
            South or North.
        telescopeModelNameDB: str
            Name of the telescope model (e.g. MST-FlashCam-D ...)
        modelVersion: str
            Version of the model.
        runLocation: Path or str
            The sim_telarray run location to write the tabulated data files into.
        writeFiles: bool
            If true, write the files to the runLocation.
        onlyApplicable: bool
            If True, only applicable parameters will be read.

        Returns
        -------
        dict containing the parameters
        """

        collection = DatabaseHandler.dbClient[dbName]["telescopes"]
        _parameters = dict()

        _modelVersion = self._convertVersionToTagged(modelVersion, dbName)

        query = {
            "Telescope": telescopeModelNameDB,
            "Version": _modelVersion,
        }

        self._logger.debug("Trying the following query: {}".format(query))
        if onlyApplicable:
            query["Applicable"] = onlyApplicable
        if collection.count_documents(query) < 1:
            raise ValueError(
                "The following query returned zero results! Check the input data and rerun.\n",
                query,
            )
        for post in collection.find(query):
            parNow = post["Parameter"]
            _parameters[parNow] = post
            _parameters[parNow].pop("Parameter", None)
            _parameters[parNow].pop("Telescope", None)
            _parameters[parNow]["entryDate"] = ObjectId(post["_id"]).generation_time
            if _parameters[parNow]["File"] and writeFiles:
                file = self._getFileMongoDB(dbName, _parameters[parNow]["Value"])

                self._writeFileFromMongoToDisk(dbName, runLocation, file)

        return _parameters

    def _getAllModelParametersYaml(self, telescopeNameYaml):
        """
        Get all parameters from Yaml DB for one specific type.
        No selection is applied.

        Parameters
        ----------
        telescopeNameYaml: str
            Telescope name as required by the yaml files.

        Returns
        -------
        dict containing the parameters
        """

        _fileNameDB = "parValues-{}.yml".format(telescopeNameYaml)
        _yamlFile = cfg.findFile(_fileNameDB, cfg.get("modelFilesLocations"))
        self._logger.debug("Reading DB file {}".format(_yamlFile))
        with open(_yamlFile, "r") as stream:
            _allPars = yaml.load(stream, Loader=yaml.FullLoader)
        return _allPars

    def getSiteParameters(
        self,
        site,
        modelVersion,
        onlyApplicable=False,
    ):
        """
        Get parameters from either MongoDB or Yaml DB for a specific site.

        Parameters
        ----------
        site: str
            South or North.
        modelVersion: str
            Version of the model.
        onlyApplicable: bool
            If True, only applicable parameters will be read.

        Returns
        -------
        dict containing the parameters
        """
        _site = names.validateSiteName(site)
        _modelVersion = names.validateModelVersionName(modelVersion)

        if cfg.get("useMongoDB"):
            _pars = self._getSiteParametersMongoDB(
                DatabaseHandler.DB_CTA_SIMULATION_MODEL,
                _site,
                _modelVersion,
                onlyApplicable,
            )
            return _pars
        else:
            return self._getSiteParametersYaml(_site, _modelVersion, onlyApplicable)

    def _getSiteParametersYaml(self, site, modelVersion, onlyApplicable=False):
        """
        Get parameters from DB for a specific type.

        Parameters
        ----------
        site: str
            North or South.
        modelVersion: str
            Version of the model.
        onlyApplicable: bool
            If True, only applicable parameters will be read.

        Returns
        -------
        dict containing the parameters
        """

        siteYaml = "lapalma" if site == "North" else "paranal"

        yamlFile = cfg.findFile("parValues-Sites.yml", cfg.get("modelFilesLocations"))
        self._logger.info("Reading DB file {}".format(yamlFile))
        with open(yamlFile, "r") as stream:
            _allParsVersions = yaml.load(stream, Loader=yaml.FullLoader)

        _pars = dict()
        for parName, parInfo in _allParsVersions.items():

            if not parInfo["Applicable"] and onlyApplicable:
                continue
            if siteYaml in parName:
                parNameIn = "_".join(parName.split("_")[1:])

                _pars[parNameIn] = parInfo[modelVersion]

        return _pars

    def _getSiteParametersMongoDB(
        self, dbName, site, modelVersion, onlyApplicable=False
    ):
        """
        Get parameters from MongoDB for a specific telescope.

        Parameters
        ----------
        dbName: str
            The name of the DB.
        site: str
            South or North.
        modelVersion: str
            Version of the model.
        onlyApplicable: bool
            If True, only applicable parameters will be read.

        Returns
        -------
        dict containing the parameters
        """

        collection = DatabaseHandler.dbClient[dbName].sites
        _parameters = dict()

        _modelVersion = self._convertVersionToTagged(modelVersion, dbName)

        query = {
            "Site": site,
            "Version": _modelVersion,
        }
        if onlyApplicable:
            query["Applicable"] = onlyApplicable
        if collection.count_documents(query) < 1:
            raise ValueError(
                "The following query returned zero results! Check the input data and rerun.\n",
                query,
            )
        for post in collection.find(query):
            parNow = post["Parameter"]
            _parameters[parNow] = post
            _parameters[parNow].pop("Parameter", None)
            _parameters[parNow].pop("Site", None)
            _parameters[parNow]["entryDate"] = ObjectId(post["_id"]).generation_time

        return _parameters

    def _getFileMongoDB(self, dbName, fileName):
        """
        Extract a file from MongoDB and write it to disk

        Parameters
        ----------
        dbName: str
            the name of the DB with files of tabulated data
        fileName: str
            The name of the file requested

        Returns
        -------
        GridOut
            A file instance returned by GridFS find_one
        """

        db = DatabaseHandler.dbClient[dbName]
        fileSystem = gridfs.GridFS(db)
        if fileSystem.exists({"filename": fileName}):
            return fileSystem.find_one({"filename": fileName})
        else:
            raise FileNotFoundError(
                "The file {} does not exist in the database {}".format(fileName, dbName)
            )

    def _writeFileFromMongoToDisk(self, dbName, path, file):
        """
        Extract a file from MongoDB and write it to disk

        Parameters
        ----------
        dbName: str
            the name of the DB with files of tabulated data
        path: str or Path
            The path to write the file to
        file: GridOut
            A file instance returned by GridFS find_one
        """

        db = DatabaseHandler.dbClient[dbName]
        fsOutput = gridfs.GridFSBucket(db)
        with open(Path(path).joinpath(file.filename), "wb") as outputFile:
            fsOutput.download_to_stream_by_name(file.filename, outputFile)

        return

    def copyTelescope(
        self, dbName, telToCopy, versionToCopy, newTelName, dbToCopyTo=None
    ):
        """
        Copy a full telescope configuration to a new telescope name.
        Only a specific version is copied.
        (This function should be rarely used, probably only during "construction".)

        Parameters
        ----------
        dbName: str
            the name of the DB to copy from
        telToCopy: str
            The telescope to copy
        versionToCopy: str
            The version of the configuration to copy
        newTelName: str
            The name of the new telescope
        dbToCopyTo: str
            The name of the DB to copy to (default is the same as dbName)
        """

        if dbToCopyTo is None:
            dbToCopyTo = dbName

        self._logger.info(
            "Copying version {} of {} to the new telescope {} in the {} DB".format(
                versionToCopy, telToCopy, newTelName, dbToCopyTo
            )
        )

        collection = DatabaseHandler.dbClient[dbName].telescopes
        dbEntries = list()

        _versionToCopy = self._convertVersionToTagged(versionToCopy, dbName)

        query = {
            "Telescope": telToCopy,
            "Version": _versionToCopy,
        }
        for post in collection.find(query):
            post["Telescope"] = newTelName
            post.pop("_id", None)
            dbEntries.append(post)

        self._logger.info("Creating new telescope {}".format(newTelName))
        collection = DatabaseHandler.dbClient[dbToCopyTo].telescopes
        try:
            collection.insert_many(dbEntries)
        except BulkWriteError as exc:
            raise exc(exc.details)

        return

    def copyDocuments(self, dbName, collection, query, dbToCopyTo):
        """
        Copy the documents matching to "query" to the DB "dbToCopyTo".
        The documents are copied to the same collection as in "dbName".
        (This function should be rarely used, probably only during "construction".)

        Parameters
        ----------
        dbName: str
            the name of the DB to copy from
        collection: str
            the name of the collection to copy from
        query: dict
            A dictionary with a query to search for documents to copy.
            For example,
            query = {
                'Telescope': 'North-LST-1',
                'Version': 'prod4',
            }
            would copy all entries of prod4 version from telescope North-LST-1 to "dbToCopyTo".
        dbToCopyTo: str
            The name of the DB to copy to.
        """

        _collection = DatabaseHandler.dbClient[dbName][collection]
        dbEntries = list()

        for post in _collection.find(query):
            post.pop("_id", None)
            dbEntries.append(post)

        self._logger.info(
            "Copying documents matching the following query {}\nto {}".format(
                query, dbToCopyTo
            )
        )
        _collection = DatabaseHandler.dbClient[dbToCopyTo][collection]
        try:
            _collection.insert_many(dbEntries)
        except BulkWriteError as exc:
            raise exc(exc.details)

        return

    def deleteQuery(self, dbName, collection, query):
        """
        Delete all entries from the DB which correspond to the provided query.
        (This function should be rarely used, if at all.)

        Parameters
        ----------
        dbName: str
            the name of the DB
        query: dict
            A dictionary listing the fields/values to delete.
            For example,
            query = {
                'Telescope': 'North-LST-1',
                'Version': 'prod4',
            }
            would delete the entire prod4 version from telescope North-LST-1.
        """

        _collection = DatabaseHandler.dbClient[dbName][collection]

        if "Version" in query:
            query["Version"] = self._convertVersionToTagged(query["Version"], dbName)

        self._logger.info(
            "Deleting {} entries from {}".format(
                _collection.count_documents(query),
                dbName,
            )
        )

        _collection.delete_many(query)

        return

    def updateParameter(
        self, dbName, telescope, version, parameter, newValue, filePrefix=None
    ):
        """
        Update a parameter value for a specific telescope/version.
        (This function should be rarely used since new values
         should ideally have their own version.)

        Parameters
        ----------
        dbName: str
            the name of the DB
        telescope: str
            Which telescope to update
        version: str
            Which version to update
        parameter: str
            Which parameter to update
        newValue: type identical to the original parameter type
            The new value to set for the parameter
        filePrefix: str or Path
            where to find files to upload to the DB
        """

        collection = DatabaseHandler.dbClient[dbName].telescopes

        _modelVersion = self._convertVersionToTagged(version, dbName)

        query = {
            "Telescope": telescope,
            "Version": _modelVersion,
            "Parameter": parameter,
        }

        parEntry = collection.find_one(query)
        oldValue = parEntry["Value"]

        self._logger.info(
            "For telescope {}, version {}\nreplacing {} value from {} to {}".format(
                telescope, _modelVersion, parameter, oldValue, newValue
            )
        )

        filesToAddToDB = set()
        if self._isFile(newValue):
            file = True
            if filePrefix is None:
                raise FileNotFoundError(
                    "The location of the file to upload, "
                    "corresponding to the {} parameter, must be provided."
                ).format(parameter)
            filePath = Path(filePrefix).joinpath(newValue)
            filesToAddToDB.add("{}".format(filePath))
            self._logger.info("Will also add the file {} to the DB".format(filePath))
        else:
            file = False

        queryUpdate = {"$set": {"Value": newValue, "File": file}}

        collection.update_one(query, queryUpdate)
        self.insertFilesToDB(filesToAddToDB, dbName)

        return

    def addParameter(
        self, dbName, telescope, parameter, newVersion, newValue, filePrefix=None
    ):
        """
        Add a parameter value for a specific telescope.
        A new document will be added to the DB,
        with all fields taken from the last entry of this parameter to this telescope,
        except the ones changed.

        Parameters
        ----------
        dbName: str
            the name of the DB
        telescope: str
            Which telescope to update
        parameter: str
            Which parameter to add
        newVersion: str
            The version of the new parameter value
        newValue: type identical to the original parameter type
            The new value to set for the parameter
        filePrefix: str or Path
            where to find files to upload to the DB
        """

        collection = DatabaseHandler.dbClient[dbName].telescopes

        _newVersion = self._convertVersionToTagged(newVersion, dbName)

        query = {
            "Telescope": telescope,
            "Parameter": parameter,
        }

        parEntry = collection.find(query).sort("_id", pymongo.DESCENDING)[0]
        parEntry["Value"] = newValue
        parEntry["Version"] = _newVersion
        parEntry.pop("_id", None)

        filesToAddToDB = set()
        if self._isFile(newValue):
            parEntry["File"] = True
            if filePrefix is None:
                raise FileNotFoundError(
                    "The location of the file to upload, "
                    "corresponding to the {} parameter, must be provided."
                ).format(parameter)
            filePath = Path(filePrefix).joinpath(newValue)
            filesToAddToDB.add("{}".format(filePath))
        else:
            parEntry["File"] = False

        self._logger.info("Will add the following entry to DB\n", parEntry)

        collection.insert_one(parEntry)
        if len(filesToAddToDB) > 0:
            self._logger.info("Will also add the file {} to the DB".format(filePath))
            self.insertFilesToDB(filesToAddToDB, dbName)

        return

    def addNewParameter(
        self, dbName, telescope, version, parameter, value, filePrefix=None, **kwargs
    ):
        """
        Add a parameter value for a specific telescope.
        A new document will be added to the DB,
        with all fields taken from the input parameters.

        Parameters
        ----------
        dbName: str
            the name of the DB
        telescope: str
            The name of the telescope to add a parameter to.
            Assumed to be a valid name!
        parameter: str
            Which parameter to add
        version: str
            The version of the new parameter value
        value: can be any type, preferably given in kwargs
            The value to set for the new parameter
        filePrefix: str or Path
            where to find files to upload to the DB
        kwargs: dict
            Any additional fields to add to the parameter
        """

        collection = DatabaseHandler.dbClient[dbName].telescopes

        dbEntry = dict()
        dbEntry["Telescope"] = telescope
        dbEntry["Version"] = version
        dbEntry["Parameter"] = parameter
        dbEntry["Value"] = value
        dbEntry["Type"] = kwargs["Type"] if "Type" in kwargs else str(type(value))

        filesToAddToDB = set()
        dbEntry["File"] = False
        if self._isFile(value):
            dbEntry["File"] = True
            if filePrefix is None:
                raise FileNotFoundError(
                    "The location of the file to upload, "
                    "corresponding to the {} parameter, must be provided."
                ).format(parameter)
<<<<<<< HEAD
            filePath = Path(filePrefix).joinpath(newValue)
            filesToAddToDB.add("{}".format(filePath))
=======
            filePath = Path(filePrefix).joinpath(value)
            filesToAddToDB.add('{}'.format(filePath))
>>>>>>> 71ba3a6a

        kwargs.pop("Type", None)
        dbEntry.update(kwargs)

        self._logger.info("Will add the following entry to DB\n", dbEntry)

        collection.insert_one(dbEntry)
        if len(filesToAddToDB) > 0:
            self._logger.info("Will also add the file {} to the DB".format(filePath))
            self.insertFilesToDB(filesToAddToDB, dbName)

        return

    def _convertVersionToTagged(self, modelVersion, dbName):
        """Convert to tagged version, if needed."""
        if modelVersion in ["Current", "Latest"]:
            return self._getTaggedVersion(dbName, modelVersion)
        else:
            return modelVersion

    def _getTaggedVersion(self, dbName, version="Current"):
        """
        Get the tag of the "Current" or "Latest" version of the MC Model.
        The "Current" is the latest stable MC Model,
        the latest is the latest tag (not necessarily stable, but can be equivalent to "Current").

        Parameters
        ----------
        dbName: str
            the name of the DB
        version: str
            Can be "Current" or "Latest" (default: "Current").

        Returns
        -------
        str
            The version name in the Simulation DB of the requested tag
        """

        if version not in ["Current", "Latest"]:
            raise ValueError('The only default versions are "Current" or "Latest"')

        collection = DatabaseHandler.dbClient[dbName].metadata
        query = {"Entry": "Simulation-Model-Tags"}

        tags = collection.find(query).sort("_id", pymongo.DESCENDING)[0]

        return tags["Tags"][version]["Value"]

    def insertFileToDB(self, file, dbName=DB_CTA_SIMULATION_MODEL, **kwargs):
        """
        Insert a file to the DB.

        Parameters
        ----------
        dbName: str
            the name of the DB
        file: str or Path
            The name of the file to insert (full path).
        **kwargs (optional): keyword arguments for file creation.
            The full list of arguments can be found in, \
            https://docs.mongodb.com/manual/core/gridfs/#the-files-collection
            mostly these are unnecessary though.

        Returns
        -------
        file_id: gridfs "_id"
            If the file exists, returns the "_id" of that one, otherwise creates a new one.
        """

        db = DatabaseHandler.dbClient[dbName]
        fileSystem = gridfs.GridFS(db)

        if "content_type" not in kwargs:
            kwargs["content_type"] = "ascii/dat"
        if "filename" not in kwargs:
            kwargs["filename"] = Path(file).name

        if fileSystem.exists({"filename": kwargs["filename"]}):
            return fileSystem.find_one({"filename": kwargs["filename"]})

        with open(file, "rb") as dataFile:
            file_id = fileSystem.put(dataFile, **kwargs)

        return file_id

    def insertFilesToDB(self, filesToAddToDB, dbName=DB_CTA_SIMULATION_MODEL):
        """
        Insert a list of files to the DB.

        Parameters
        ----------
        dbName: str
            the name of the DB
        filesToAddToDB: list of strings or Paths
            Each entry in the list is the name of the file to insert (full path).
        """

        for fileNow in filesToAddToDB:
            kwargs = {"content_type": "ascii/dat", "filename": Path(fileNow).name}
            self.insertFileToDB(fileNow, dbName, **kwargs)

        return<|MERGE_RESOLUTION|>--- conflicted
+++ resolved
@@ -756,8 +756,8 @@
             A dictionary with a query to search for documents to copy.
             For example,
             query = {
-                'Telescope': 'North-LST-1',
-                'Version': 'prod4',
+                "Telescope": "North-LST-1",
+                "Version": "prod4",
             }
             would copy all entries of prod4 version from telescope North-LST-1 to "dbToCopyTo".
         dbToCopyTo: str
@@ -797,8 +797,8 @@
             A dictionary listing the fields/values to delete.
             For example,
             query = {
-                'Telescope': 'North-LST-1',
-                'Version': 'prod4',
+                "Telescope": "North-LST-1",
+                "Version": "prod4",
             }
             would delete the entire prod4 version from telescope North-LST-1.
         """
@@ -989,13 +989,8 @@
                     "The location of the file to upload, "
                     "corresponding to the {} parameter, must be provided."
                 ).format(parameter)
-<<<<<<< HEAD
-            filePath = Path(filePrefix).joinpath(newValue)
+            filePath = Path(filePrefix).joinpath(value)
             filesToAddToDB.add("{}".format(filePath))
-=======
-            filePath = Path(filePrefix).joinpath(value)
-            filesToAddToDB.add('{}'.format(filePath))
->>>>>>> 71ba3a6a
 
         kwargs.pop("Type", None)
         dbEntry.update(kwargs)
