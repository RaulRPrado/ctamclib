''' Module to handle interaction with DB. '''

import logging
import datetime
import yaml
import shlex
import subprocess
import time
import atexit
import getpass
from pathlib import Path
from bson import ObjectId
from threading import Lock

import pymongo
import gridfs
from pymongo import MongoClient
from pymongo.errors import BulkWriteError
from astropy.time import Time

import simtools.config as cfg
from simtools.util import names
from simtools.util.model import getTelescopeClass

__all__ = [
    'getArrayDB',
    'getModelParameters',
    'readMongoDB',
    'writeModelFile',
    'getModelFile',
    'getFileMongoDB',
    'writeFileFromMongoToDisk',
    'copyTelescope',
    'deleteQuery',
    'updateParameter',
    'addParameter',
    'addNewParameter'
]


class DatabaseHandler:
    '''
    DatabaseHandler provides the interface to the DB.

    Attributes
    ----------
    mode: str
        Yaml or MongoDB, only these two options are allowed.

    Methods
    -------
<<<<<<< HEAD
    getModelParameters()
        Get the model parameters of a specific telescope with a specific version.
    copyTelescope()
        Copy a full telescope configuration of a specific version to a new telescope name.
    deleteQuery()
        Delete all entries from the DB which correspond to the provided query.
    updateParameter()
        Update a parameter value for a specific telescope/version.
    addParameter()
        Add a parameter value for a specific telescope.
    addNewParamete()
        Add a new parameter for a specific telescope.
    '''

    # TODO move into config file?
    DB_TABULATED_DATA = 'CTA-Simulation-Model'
    DB_CTA_SIMULATION_MODEL = 'CTA-Simulation-Model'
    DB_CTA_SIMULATION_MODEL_DESCRIPTIONS = 'CTA-Simulation-Model-Descriptions'

    dbClient = None
    tunnel = None

    def __init__(
        self,
        logger=__name__
    ):
        '''
        Initialize the DatabaseHandler class.

        Parameters
        ----------
        logger: str
            Logger name to use in this instance
        '''
        self._logger = logging.getLogger(logger)
        self._logger.debug('Initialize DatabaseHandler')

        if cfg.get('useMongoDB'):
            if DatabaseHandler.dbClient is None or DatabaseHandler.tunnel is None:
                with Lock():
                    self.dbDetails = self._readDetailsMongoDB()
                    DatabaseHandler.dbClient, DatabaseHandler.tunnel = self._openMongoDB()

    # END of _init_

    def _readDetailsMongoDB(self):
        '''
        Read the MongoDB details (server, user, pass, etc.) from an external file.

        Returns
        -------
        dbDetails: dict
            Dictionary containing the DB details.
        '''

        dbDetails = dict()
        dbDetailsFile = cfg.get('mongoDBConfigFile')
        with open(dbDetailsFile, 'r') as stream:
            dbDetails = yaml.load(stream, Loader=yaml.FullLoader)

        return dbDetails

    def _openMongoDB(self):
        '''
        Open a connection to MongoDB and return the client to read/write to the DB with.

        Returns
        -------
        A PyMongo DB client and the tunnel process handle
        '''

        user = getpass.getuser()

        # Start tunnel
        _tunnel = self._createTunnel(
            localport=self.dbDetails['localport'],
            remoteport=self.dbDetails['remoteport'],
            user=user,
            mongodbServer=self.dbDetails['mongodbServer'],
            tunnelServer=self.dbDetails['tunnelServer']
        )
        atexit.register(self._closeSSHTunnel, [_tunnel])

        userDB = self.dbDetails['userDB']
        dbServer = 'localhost'
        _dbClient = MongoClient(
            dbServer,
            port=self.dbDetails['dbPort'],
            username=userDB,
            password=self.dbDetails['passDB'],
            authSource=self.dbDetails['authenticationDatabase'],
            ssl=True,
            tlsallowinvalidhostnames=True,
            tlsallowinvalidcertificates=True
        )

        return _dbClient, _tunnel

    def _createTunnel(self, localport, remoteport, user, mongodbServer, tunnelServer):
        '''
        Create SSH Tunnels for database connection.

        Parameters
        ----------
        localport: int
            The local port to connect to the DB through (for MongoDB, usually 27018)
        remoteport: int
            The port on the server to connect to the DB through (for MongoDB, usually 27017)
        user: str
            User name to connect with.
        tunnelServer: str
            The server to run the tunnel through (should be warp).

        Returns
        -------
        Tunnel process handle.
        '''

        tunnelCmd = 'ssh -N -L {localport}:{mongodbServer}:{remoteport} {user}@{tunnelServer}'.format(
            localport=localport,
            remoteport=remoteport,
            user=user,
            mongodbServer=mongodbServer,
            tunnelServer=tunnelServer
        )
=======
    dict
    '''

    file = Path(databaseLocation).joinpath('arrays').joinpath('arrays.yml')
    out = dict()
    with open(file, 'r') as stream:
        out = yaml.load(stream, Loader=yaml.FullLoader)
    return out


def readDetailsDB(dbDetailsFile):
    '''
    Get a dict with db details (name, ports, password).

    Parameters
    ----------
    dbDetailsFile: str or Path

    Returns
    -------
    dict
    '''

    dbDetails = dict()
    with open(dbDetailsFile, 'r') as stream:
        dbDetails = yaml.load(stream, Loader=yaml.FullLoader)
    return dbDetails


def getModelParameters(telescopeName, version, runLocation, onlyApplicable=False):
    '''
    Get parameters from either MongoDB or Yaml DB for a specific telescope.

    Parameters
    ----------
    telescopeName: str
    version: str
        Version of the model.
    onlyApplicable: bool
        If True, only applicable parameters will be read.
    runLocation: Path or str
        The sim_telarray run location to write the tabulated data files into.

    Returns
    -------
    dict containing the parameters
    '''

    if cfg.get('useMongoDB'):
        # TODO - This is probably not efficient to open a new connection
        # every time we want to read the parameters of a single telescope.
        # Change this to keep the connection open.
        # Probably would be easier to do if db_handler is a class.
        dbClient, tunnel = openMongoDB()
        _pars = getModelParametersMongoDB(
            dbClient,
            DB_CTA_SIMULATION_MODEL,
            telescopeName,
            version,
            runLocation,
            onlyApplicable
        )
        atexit.unregister(closeSSHTunnel)
        closeSSHTunnel([tunnel])
        return _pars
    else:
        return getModelParametersYaml(telescopeName, version, onlyApplicable)


def getModelParametersYaml(telescopeName, version, onlyApplicable=False):
    '''
    Get parameters from DB for one specific type.

    Parameters
    ----------
    telescopeName: str
    version: str
        Version of the model.
    onlyApplicable: bool
        If True, only applicable parameters will be read.

    Returns
    -------
    dict containing the parameters
    '''

    _telNameValidated = names.validateTelescopeName(telescopeName)
    _versionValidated = names.validateModelVersionName(version)

    _site = names.getSiteFromTelescopeName(_telNameValidated)
    _telClass = getTelescopeClass(_telNameValidated)
    _telNameConverted = names.convertTelescopeNameToYaml(_telNameValidated)

    if _telClass == 'MST':
        # MST-FlashCam or MST-NectarCam
        _whichTelLabels = [_telNameConverted, 'MST-optics']
    elif _telClass == 'SST':
        # SST = SST-Camera + SST-Structure
        _whichTelLabels = ['SST-Camera', 'SST-Structure']
    else:
        _whichTelLabels = [_telNameConverted]
>>>>>>> 3a799d10

        args = shlex.split(tunnelCmd)
        _tunnel = subprocess.Popen(args)

        time.sleep(2)  # Give it a couple seconds to finish setting up

        # return the tunnel so you can kill it before you stop
        # the program - else the connection will persist
        # after the script ends
        return _tunnel

    def _closeSSHTunnel(self, tunnels):
        '''
        Close SSH tunnels given in the process handles "tunnels"

        Parameters
        ----------
        tunnels: a tunnel process handle (or a list of those)
        '''

        self._logger.info('Closing SSH tunnel(s)')
        if not isinstance(tunnels, list):
            tunnels = [tunnels]

        for _tunnel in tunnels:
            _tunnel.kill()

<<<<<<< HEAD
        return

    def getArrayDB(self, databaseLocation):
        '''
        Get array db info as a dict.
=======
def getModelParametersMongoDB(
    dbClient,
    dbName,
    telescopeName,
    version,
    runLocation,
    onlyApplicable=False
):
    '''
    Get parameters from MongoDB for a specific telescope.

    Parameters
    ----------
    dbClient: a MongoDB client provided by openMongoDB
    dbName: str
        the name of the DB
    telescopeName: str
    version: str
        Version of the model.
    runLocation: Path or str
        The sim_telarray run location to write the tabulated data files into.
    onlyApplicable: bool
        If True, only applicable parameters will be read.

    Returns
    -------
    dict containing the parameters
    '''

    _telNameValidated = names.validateTelescopeName(telescopeName)
    _telClass = getTelescopeClass(_telNameValidated)
    _site = names.getSiteFromTelescopeName(_telNameValidated)
    _versionValidated = names.validateModelVersionName(version)

    if _telClass == 'MST':
        # MST-FlashCam or MST-NectarCam
        _whichTelLabels = [_telNameValidated, '{}-MST-Structure-D'.format(_site)]
    elif _telClass == 'SST':
        # SST = SST-Camera + SST-Structure
        _whichTelLabels = ['{}-SST-Camera-D'.format(_site), '{}-SST-Structure'.format(_site)]
    else:
        _whichTelLabels = [_telNameValidated]

    # Selecting version and applicable (if on)
    _pars = dict()
    for _tel in _whichTelLabels:
        print(_tel)
        # If tel is a struture, only applicable pars will be collected, always.
        # The default ones will be covered by the camera pars.
        _selectOnlyApplicable = onlyApplicable or (_tel in [
            '{}-MST-Structure-D'.format(_site),
            '{}-SST-Structure-D'.format(_site)
        ])

        _pars.update(readMongoDB(
            dbClient,
            dbName,
            _tel,
            _versionValidated,
            runLocation,
            _selectOnlyApplicable
        ))
>>>>>>> 3a799d10

        Parameters
        ----------
        databaseLocation: str or Path

        Returns
        -------
        dict
        '''

<<<<<<< HEAD
        file = Path(databaseLocation).joinpath('arrays').joinpath('arrays.yml')
        out = dict()
        with open(file, 'r') as stream:
            out = yaml.load(stream, Loader=yaml.FullLoader)
        return out

    def getModelParameters(
        self,
        telescopeType,
        version,
        onlyApplicable=False,
        runPath='./play/datFiles/'
    ):
        '''
        Get parameters from either MongoDB or Yaml DB for a specific telescope.

        Parameters
        ----------
        telescopeType: str
        version: str
            Version of the model.
        onlyApplicable: bool
            If True, only applicable parameters will be read.
        runPath: Path or str
            The sim_telarray run location to write the tabulated data files into.

        Returns
        -------
        dict containing the parameters
        '''

        if cfg.get('useMongoDB'):
            _pars = self._getModelParametersMongoDB(
                DatabaseHandler.DB_CTA_SIMULATION_MODEL,
                telescopeType,
                version,
                onlyApplicable
            )
            return _pars
        else:
            return self._getModelParametersYaml(telescopeType, version, onlyApplicable)

    def _getModelParametersYaml(self, telescopeType, version, onlyApplicable=False):
        '''
        Get parameters from DB for one specific type.

        Parameters
        ----------
        telescopeType: str
        version: str
            Version of the model.
        onlyApplicable: bool
            If True, only applicable parameters will be read.

        Returns
        -------
        dict containing the parameters
        '''

        _telTypeValidated = names.validateName(telescopeType, names.allTelescopeTypeNames)
        _versionValidated = names.validateName(version, names.allModelVersionNames)

        if getTelescopeSize(_telTypeValidated) == 'MST':
            # MST-FlashCam or MST-NectarCam
            _whichTelLabels = [_telTypeValidated, 'MST-optics']
        elif _telTypeValidated == 'SST':
            # SST = SST-Camera + SST-Structure
            _whichTelLabels = ['SST-Camera', 'SST-Structure']
        else:
            _whichTelLabels = [_telTypeValidated]

        # Selecting version and applicable (if on)
        _pars = dict()
        for _tel in _whichTelLabels:
            _allPars = self._getAllModelParametersYaml(_tel, _versionValidated)

            # If tel is a struture, only applicable pars will be collected, always.
            # The default ones will be covered by the camera pars.
            _selectOnlyApplicable = onlyApplicable or (_tel in ['MST-optics', 'SST-Structure'])

            for parNameIn, parInfo in _allPars.items():

                if not parInfo['Applicable'] and _selectOnlyApplicable:
                    continue

                _pars[parNameIn] = parInfo[_versionValidated]

        return _pars
=======
def readMongoDB(
    dbClient,
    dbName,
    telescopeName,
    version,
    runLocation,
    onlyApplicable=False
):
    '''
    Build and execute query to Read the MongoDB for a specific telescope.
    Also writes the files listed in the parameter values into the sim_telarray run location

    Parameters
    ----------
    dbClient: a MongoDB client provided by openMongoDB
    dbName: str
        the name of the DB
    telescopeName: str
    version: str
        Version of the model.
    runLocation: Path or str
        The sim_telarray run location to write the tabulated data files into.
    onlyApplicable: bool
        If True, only applicable parameters will be read.

    Returns
    -------
    dict containing the parameters
    '''

    posts = dbClient[dbName].posts
    _parameters = dict()

    query = {
        'Telescope': telescopeName,
        'Version': version,
    }
    if onlyApplicable:
        query['Applicable'] = onlyApplicable
    for i_entry, post in enumerate(posts.find(query)):
        parNow = post['Parameter']
        _parameters[parNow] = post
        _parameters[parNow].pop('_id', None)
        _parameters[parNow].pop('Parameter', None)
        _parameters[parNow].pop('Telescope', None)
        if _parameters[parNow]['File']:
            file = getFileMongoDB(
                dbClient,
                DB_TABULATED_DATA,
                _parameters[parNow]['Value']
            )
            writeFileFromMongoToDisk(dbClient, DB_TABULATED_DATA, runLocation, file)

    return _parameters


def getAllModelParametersYaml(telescopeName, version):
    '''
    Get all parameters from Yaml DB for one specific type.
    No selection is applied.

    Parameters
    ----------
    telescopeName: str
    version: str
        Version of the model.

    Returns
    -------
    dict containing the parameters
    '''

    _fileNameDB = 'parValues-{}.yml'.format(telescopeName)
    _yamlFile = cfg.findFile(
        _fileNameDB,
        cfg.get('modelFilesLocations')
    )
    logger.debug('Reading DB file {}'.format(_yamlFile))
    with open(_yamlFile, 'r') as stream:
        _allPars = yaml.load(stream, Loader=yaml.FullLoader)
    return _allPars


def writeModelFile(fileName, destDir):
    '''
    Find the fileName in the model files location and write a copy
    at the destDir directory.

    Parameters
    ----------
    fileName: str or Path
        File name to be found and copied.
    destDir: str or Path
        Path of the directory where the file will be written.
    '''

    destFile = Path(destDir).joinpath(fileName)
    file = Path(getModelFile(fileName))
    destFile.write_text(file.read_text())


def getModelFile(fileName):
    '''
    Find file in model files locations and return its full path.

    Parameters
    ----------
    fileName: str
        File name to be found.

    Returns
    -------
    Path
        Full path of the file.
    '''

    file = cfg.findFile(fileName, cfg.get('modelFilesLocations'))
    return file

>>>>>>> 3a799d10

    def _getModelParametersMongoDB(
        self,
        dbName,
        telescopeType,
        version,
        runLocation,
        onlyApplicable=False
    ):
        '''
        Get parameters from MongoDB for a specific telescope.

        Parameters
        ----------
        dbName: str
            the name of the DB
        telescopeType: str
        version: str
            Version of the model.
        runLocation: Path or str
            The sim_telarray run location to write the tabulated data files into.
        onlyApplicable: bool
            If True, only applicable parameters will be read.

        Returns
        -------
        dict containing the parameters
        '''

        # TODO the naming is a mess at the moment, need to fix it everywhere consistently.
        _telTypeValidated = names.validateName(telescopeType, names.allTelescopeTypeNames)
        _versionValidated = names.validateName(version, names.allModelVersionNames)

        site = _telTypeValidated.split('-')[0]
        if 'MST' in _telTypeValidated:
            # MST-FlashCam or MST-NectarCam
            _whichTelLabels = [_telTypeValidated, '{}-MST-Structure-D'.format(site)]
        elif 'SST' in _telTypeValidated:
            # SST = SST-Camera + SST-Structure
            _whichTelLabels = ['{}-SST-Camera-D'.format(site), '{}-SST-Structure-D'.format(site)]
        else:
            _whichTelLabels = [_telTypeValidated]

        # Selecting version and applicable (if on)
        _pars = dict()
        for _tel in _whichTelLabels:

            # If tel is a struture, only applicable pars will be collected, always.
            # The default ones will be covered by the camera pars.
            _selectOnlyApplicable = onlyApplicable or (_tel in [
                '{}-MST-Structure-D'.format(site),
                '{}-SST-Structure-D'.format(site)
            ])

            _pars.update(self.readMongoDB(
                dbName,
                _tel,
                _versionValidated,
                runLocation,
                True,
                _selectOnlyApplicable
            ))

        return _pars

    def readMongoDB(
        self,
        dbName,
        telescopeType,
        version,
        runLocation,
        writeFiles=True,
        onlyApplicable=False
    ):
        '''
        Build and execute query to Read the MongoDB for a specific telescope.
        Also writes the files listed in the parameter values into the sim_telarray run location

        Parameters
        ----------
        dbName: str
            the name of the DB
        telescopeType: str
        version: str
            Version of the model.
        runLocation: Path or str
            The sim_telarray run location to write the tabulated data files into.
        writeFiles: bool
            If true, write the files to the runLocation.
        onlyApplicable: bool
            If True, only applicable parameters will be read.

        Returns
        -------
        dict containing the parameters
        '''

        collection = DatabaseHandler.dbClient[dbName].telescopes
        _parameters = dict()

        query = {
            'Telescope': telescopeType,
            'Version': version,
        }
        if onlyApplicable:
            query['Applicable'] = onlyApplicable
        if collection.count_documents(query) < 1:
            raise ValueError(
                'The following query returned zero results! Check the input data and rerun.\n',
                query
            )
        for post in collection.find(query):
            parNow = post['Parameter']
            _parameters[parNow] = post
            _parameters[parNow].pop('Parameter', None)
            _parameters[parNow].pop('Telescope', None)
            _parameters[parNow]['entryDate'] = ObjectId(post['_id']).generation_time
            if _parameters[parNow]['File'] and writeFiles:
                file = self.getFileMongoDB(
                    dbName,
                    _parameters[parNow]['Value']
                )

                self.writeFileFromMongoToDisk(dbName, runLocation, file)

        return _parameters

    def _getAllModelParametersYaml(self, telescopeType, version):
        '''
        Get all parameters from Yaml DB for one specific type.
        No selection is applied.

        Parameters
        ----------
        telescopeType: str
        version: str
            Version of the model.

        Returns
        -------
        dict containing the parameters
        '''

        _fileNameDB = 'parValues-{}.yml'.format(telescopeType)
        _yamlFile = cfg.findFile(
            _fileNameDB,
            cfg.get('modelFilesLocations')
        )
        self._logger.debug('Reading DB file {}'.format(_yamlFile))
        with open(_yamlFile, 'r') as stream:
            _allPars = yaml.load(stream, Loader=yaml.FullLoader)
        return _allPars

    def writeModelFile(self, fileName, destDir):
        '''
        Find the fileName in the model files location and write a copy
        at the destDir directory.

        Parameters
        ----------
        fileName: str or Path
            File name to be found and copied.
        destDir: str or Path
            Path of the directory where the file will be written.
        '''

        destFile = Path(destDir).joinpath(fileName)
        file = Path(self.getModelFile(fileName))
        destFile.write_text(file.read_text())

    def getModelFile(self, fileName):
        '''
        Find file in model files locations and return its full path.

        Parameters
        ----------
        fileName: str
            File name to be found.

        Returns
        -------
        Path
            Full path of the file.
        '''

        file = cfg.findFile(fileName, cfg.get('modelFilesLocations'))
        return file

    def getFileMongoDB(self, dbName, fileName):
        '''
        Extract a file from MongoDB and write it to disk

        Parameters
        ----------
        dbName: str
            the name of the DB with files of tabulated data
        fileName: str
            The name of the file requested

        Returns
        -------
        GridOut
            A file instance returned by GridFS find_one
        '''

        db = DatabaseHandler.dbClient[dbName]
        fileSystem = gridfs.GridFS(db)
        if fileSystem.exists({'filename': fileName}):
            return fileSystem.find_one({'filename': fileName})
        else:
            raise FileNotFoundError(
                'The file {} does not exist in the database {}'.format(fileName, dbName)
            )

    def writeFileFromMongoToDisk(self, dbName, path, file):
        '''
        Extract a file from MongoDB and write it to disk

        Parameters
        ----------
        dbName: str
            the name of the DB with files of tabulated data
        path: str or Path
            The path to write the file to
        file: GridOut
            A file instance returned by GridFS find_one
        '''

        db = DatabaseHandler.dbClient[dbName]
        fsOutput = gridfs.GridFSBucket(db)
        with open(Path(path).joinpath(file.filename), 'wb') as outputFile:
            fsOutput.download_to_stream_by_name(file.filename, outputFile)

        return

    def copyTelescope(self, dbName, telToCopy, versionToCopy, newTelName, dbToCopyTo=None):
        '''
        Copy a full telescope configuration to a new telescope name.
        Only a specific version is copied.
        (This function should be rarely used, probably only during "construction".)

        Parameters
        ----------
        dbName: str
            the name of the DB to copy from
        telToCopy: str
            The telescope to copy
        versionToCopy: str
            The version of the configuration to copy
        newTelName: str
            The name of the new telescope
        dbToCopyTo: str
            The name of the DB to copy to (default is the same as dbName)
        '''

        if dbToCopyTo is None:
            dbToCopyTo = dbName

        self._logger.info('Copying version {} of {} to the new telescope {} in the {} DB'.format(
            versionToCopy,
            telToCopy,
            newTelName,
            dbToCopyTo
        ))

        collection = DatabaseHandler.dbClient[dbName].telescopes
        _parameters = dict()
        dbEntries = list()

        query = {
            'Telescope': telToCopy,
            'Version': versionToCopy,
        }
        for post in collection.find(query):
            post['Telescope'] = newTelName
            post.pop('_id', None)
            dbEntries.append(post)

        self._logger.info('Creating new telescope {}'.format(newTelName))
        db = DatabaseHandler.dbClient[dbToCopyTo]
        collection = db.telescopes
        try:
            collection.insert_many(dbEntries)
        except BulkWriteError as exc:
            raise exc(exc.details)

        return

    def deleteQuery(self, dbName, query):
        '''
        Delete all entries from the DB which correspond to the provided query.
        (This function should be rarely used, if at all.)

        Parameters
        ----------
        dbName: str
            the name of the DB
        query: dict
            A dictionary listing the fields/values to delete.
            For example,
            query = {
                'Telescope': 'North-LST-1',
                'Version': 'prod4',
            }
            would delete the entire prod4 version from telescope North-LST-1.
        '''

        collection = DatabaseHandler.dbClient[dbName].telescopes

        self._logger.info('Deleting {} entries from {}'.format(
            collection.count_documents(query),
            dbName,
        ))

        collection.delete_many(query)

        return

    def updateParameter(self, dbName, telescope, version, parameter, newValue):
        '''
        Update a parameter value for a specific telescope/version.
        (This function should be rarely used since new values
         should ideally have their own version.)

        Parameters
        ----------
        dbName: str
            the name of the file DB
        telescope: str
            Which telescope to update
        version: str
            Which version to update
        parameter: str
            Which parameter to update
        newValue: type identical to the original parameter type
            The new value to set for the parameter
        '''

        collection = DatabaseHandler.dbClient[dbName].telescopes

        query = {
            'Telescope': telescope,
            'Version': version,
            'Parameter': parameter,
        }

        parEntry = collection.find_one(query)
        oldValue = parEntry['Value']

        self._logger.info('For telescope {}, version {}\nreplacing {} value from {} to {}'.format(
            telescope,
            version,
            parameter,
            oldValue,
            newValue
        ))

        queryUpdate = {'$set': {'Value': newValue}}

        collection.update_one(query, queryUpdate)

        return

    def addParameter(self, dbName, telescope, parameter, newVersion, newValue):
        '''
        Add a parameter value for a specific telescope.
        A new document will be added to the DB,
        with all fields taken from the last entry of this parameter to this telescope,
        except the ones changed.

        Parameters
        ----------
        dbName: str
            the name of the file DB
        telescope: str
            Which telescope to update
        parameter: str
            Which parameter to add
        newVersion: str
            The version of the new parameter value
        newValue: type identical to the original parameter type
            The new value to set for the parameter
        '''

        collection = DatabaseHandler.dbClient[dbName].telescopes

        query = {
            'Telescope': telescope,
            'Parameter': parameter,
        }

        parEntry = collection.find(query).sort('_id', pymongo.DESCENDING)[0]
        parEntry['Value'] = newValue
        parEntry['Version'] = newVersion
        parEntry.pop('_id', None)

        self._logger.info('Will add the following entry to DB\n', parEntry)

        collection.insert_one(parEntry)

        return

    def addNewParameter(self, dbName, telescope, version, parameter, value, **kwargs):
        '''
        Add a parameter value for a specific telescope.
        A new document will be added to the DB,
        with all fields taken from the input parameters.

        Parameters
        ----------
        dbName: str
            the name of the file DB
        telescope: str
            The name of the telescope to add a parameter to.
            Assumed to be a valid name!
        parameter: str
            Which parameter to add
        version: str
            The version of the new parameter value
        value: can be any type, preferably given in kwargs
            The value to set for the new parameter
        kwargs: dict
            Any additional fields to add to the parameter
        '''

        collection = DatabaseHandler.dbClient[dbName].telescopes

        dbEntry = dict()
        dbEntry['Telescope'] = telescope
        dbEntry['Version'] = version
        dbEntry['Parameter'] = parameter
        dbEntry['Value'] = value
        dbEntry['Type'] = kwargs['Type'] if 'Type' in kwargs else str(type(value))
        dbEntry['File'] = False
        if '.dat' in str(value) or '.txt' in str(value):
            dbEntry['File'] = True

        kwargs.pop('Type', None)
        dbEntry.update(kwargs)

        self._logger.info('Will add the following entry to DB\n', dbEntry)

        collection.insert_one(dbEntry)

        return<|MERGE_RESOLUTION|>--- conflicted
+++ resolved
@@ -49,7 +49,6 @@
 
     Methods
     -------
-<<<<<<< HEAD
     getModelParameters()
         Get the model parameters of a specific telescope with a specific version.
     copyTelescope()
@@ -175,109 +174,6 @@
             mongodbServer=mongodbServer,
             tunnelServer=tunnelServer
         )
-=======
-    dict
-    '''
-
-    file = Path(databaseLocation).joinpath('arrays').joinpath('arrays.yml')
-    out = dict()
-    with open(file, 'r') as stream:
-        out = yaml.load(stream, Loader=yaml.FullLoader)
-    return out
-
-
-def readDetailsDB(dbDetailsFile):
-    '''
-    Get a dict with db details (name, ports, password).
-
-    Parameters
-    ----------
-    dbDetailsFile: str or Path
-
-    Returns
-    -------
-    dict
-    '''
-
-    dbDetails = dict()
-    with open(dbDetailsFile, 'r') as stream:
-        dbDetails = yaml.load(stream, Loader=yaml.FullLoader)
-    return dbDetails
-
-
-def getModelParameters(telescopeName, version, runLocation, onlyApplicable=False):
-    '''
-    Get parameters from either MongoDB or Yaml DB for a specific telescope.
-
-    Parameters
-    ----------
-    telescopeName: str
-    version: str
-        Version of the model.
-    onlyApplicable: bool
-        If True, only applicable parameters will be read.
-    runLocation: Path or str
-        The sim_telarray run location to write the tabulated data files into.
-
-    Returns
-    -------
-    dict containing the parameters
-    '''
-
-    if cfg.get('useMongoDB'):
-        # TODO - This is probably not efficient to open a new connection
-        # every time we want to read the parameters of a single telescope.
-        # Change this to keep the connection open.
-        # Probably would be easier to do if db_handler is a class.
-        dbClient, tunnel = openMongoDB()
-        _pars = getModelParametersMongoDB(
-            dbClient,
-            DB_CTA_SIMULATION_MODEL,
-            telescopeName,
-            version,
-            runLocation,
-            onlyApplicable
-        )
-        atexit.unregister(closeSSHTunnel)
-        closeSSHTunnel([tunnel])
-        return _pars
-    else:
-        return getModelParametersYaml(telescopeName, version, onlyApplicable)
-
-
-def getModelParametersYaml(telescopeName, version, onlyApplicable=False):
-    '''
-    Get parameters from DB for one specific type.
-
-    Parameters
-    ----------
-    telescopeName: str
-    version: str
-        Version of the model.
-    onlyApplicable: bool
-        If True, only applicable parameters will be read.
-
-    Returns
-    -------
-    dict containing the parameters
-    '''
-
-    _telNameValidated = names.validateTelescopeName(telescopeName)
-    _versionValidated = names.validateModelVersionName(version)
-
-    _site = names.getSiteFromTelescopeName(_telNameValidated)
-    _telClass = getTelescopeClass(_telNameValidated)
-    _telNameConverted = names.convertTelescopeNameToYaml(_telNameValidated)
-
-    if _telClass == 'MST':
-        # MST-FlashCam or MST-NectarCam
-        _whichTelLabels = [_telNameConverted, 'MST-optics']
-    elif _telClass == 'SST':
-        # SST = SST-Camera + SST-Structure
-        _whichTelLabels = ['SST-Camera', 'SST-Structure']
-    else:
-        _whichTelLabels = [_telNameConverted]
->>>>>>> 3a799d10
 
         args = shlex.split(tunnelCmd)
         _tunnel = subprocess.Popen(args)
@@ -305,76 +201,11 @@
         for _tunnel in tunnels:
             _tunnel.kill()
 
-<<<<<<< HEAD
         return
 
     def getArrayDB(self, databaseLocation):
         '''
         Get array db info as a dict.
-=======
-def getModelParametersMongoDB(
-    dbClient,
-    dbName,
-    telescopeName,
-    version,
-    runLocation,
-    onlyApplicable=False
-):
-    '''
-    Get parameters from MongoDB for a specific telescope.
-
-    Parameters
-    ----------
-    dbClient: a MongoDB client provided by openMongoDB
-    dbName: str
-        the name of the DB
-    telescopeName: str
-    version: str
-        Version of the model.
-    runLocation: Path or str
-        The sim_telarray run location to write the tabulated data files into.
-    onlyApplicable: bool
-        If True, only applicable parameters will be read.
-
-    Returns
-    -------
-    dict containing the parameters
-    '''
-
-    _telNameValidated = names.validateTelescopeName(telescopeName)
-    _telClass = getTelescopeClass(_telNameValidated)
-    _site = names.getSiteFromTelescopeName(_telNameValidated)
-    _versionValidated = names.validateModelVersionName(version)
-
-    if _telClass == 'MST':
-        # MST-FlashCam or MST-NectarCam
-        _whichTelLabels = [_telNameValidated, '{}-MST-Structure-D'.format(_site)]
-    elif _telClass == 'SST':
-        # SST = SST-Camera + SST-Structure
-        _whichTelLabels = ['{}-SST-Camera-D'.format(_site), '{}-SST-Structure'.format(_site)]
-    else:
-        _whichTelLabels = [_telNameValidated]
-
-    # Selecting version and applicable (if on)
-    _pars = dict()
-    for _tel in _whichTelLabels:
-        print(_tel)
-        # If tel is a struture, only applicable pars will be collected, always.
-        # The default ones will be covered by the camera pars.
-        _selectOnlyApplicable = onlyApplicable or (_tel in [
-            '{}-MST-Structure-D'.format(_site),
-            '{}-SST-Structure-D'.format(_site)
-        ])
-
-        _pars.update(readMongoDB(
-            dbClient,
-            dbName,
-            _tel,
-            _versionValidated,
-            runLocation,
-            _selectOnlyApplicable
-        ))
->>>>>>> 3a799d10
 
         Parameters
         ----------
@@ -385,7 +216,6 @@
         dict
         '''
 
-<<<<<<< HEAD
         file = Path(databaseLocation).joinpath('arrays').joinpath('arrays.yml')
         out = dict()
         with open(file, 'r') as stream:
@@ -394,224 +224,17 @@
 
     def getModelParameters(
         self,
-        telescopeType,
-        version,
-        onlyApplicable=False,
-        runPath='./play/datFiles/'
-    ):
-        '''
-        Get parameters from either MongoDB or Yaml DB for a specific telescope.
-
-        Parameters
-        ----------
-        telescopeType: str
-        version: str
-            Version of the model.
-        onlyApplicable: bool
-            If True, only applicable parameters will be read.
-        runPath: Path or str
-            The sim_telarray run location to write the tabulated data files into.
-
-        Returns
-        -------
-        dict containing the parameters
-        '''
-
-        if cfg.get('useMongoDB'):
-            _pars = self._getModelParametersMongoDB(
-                DatabaseHandler.DB_CTA_SIMULATION_MODEL,
-                telescopeType,
-                version,
-                onlyApplicable
-            )
-            return _pars
-        else:
-            return self._getModelParametersYaml(telescopeType, version, onlyApplicable)
-
-    def _getModelParametersYaml(self, telescopeType, version, onlyApplicable=False):
-        '''
-        Get parameters from DB for one specific type.
-
-        Parameters
-        ----------
-        telescopeType: str
-        version: str
-            Version of the model.
-        onlyApplicable: bool
-            If True, only applicable parameters will be read.
-
-        Returns
-        -------
-        dict containing the parameters
-        '''
-
-        _telTypeValidated = names.validateName(telescopeType, names.allTelescopeTypeNames)
-        _versionValidated = names.validateName(version, names.allModelVersionNames)
-
-        if getTelescopeSize(_telTypeValidated) == 'MST':
-            # MST-FlashCam or MST-NectarCam
-            _whichTelLabels = [_telTypeValidated, 'MST-optics']
-        elif _telTypeValidated == 'SST':
-            # SST = SST-Camera + SST-Structure
-            _whichTelLabels = ['SST-Camera', 'SST-Structure']
-        else:
-            _whichTelLabels = [_telTypeValidated]
-
-        # Selecting version and applicable (if on)
-        _pars = dict()
-        for _tel in _whichTelLabels:
-            _allPars = self._getAllModelParametersYaml(_tel, _versionValidated)
-
-            # If tel is a struture, only applicable pars will be collected, always.
-            # The default ones will be covered by the camera pars.
-            _selectOnlyApplicable = onlyApplicable or (_tel in ['MST-optics', 'SST-Structure'])
-
-            for parNameIn, parInfo in _allPars.items():
-
-                if not parInfo['Applicable'] and _selectOnlyApplicable:
-                    continue
-
-                _pars[parNameIn] = parInfo[_versionValidated]
-
-        return _pars
-=======
-def readMongoDB(
-    dbClient,
-    dbName,
-    telescopeName,
-    version,
-    runLocation,
-    onlyApplicable=False
-):
-    '''
-    Build and execute query to Read the MongoDB for a specific telescope.
-    Also writes the files listed in the parameter values into the sim_telarray run location
-
-    Parameters
-    ----------
-    dbClient: a MongoDB client provided by openMongoDB
-    dbName: str
-        the name of the DB
-    telescopeName: str
-    version: str
-        Version of the model.
-    runLocation: Path or str
-        The sim_telarray run location to write the tabulated data files into.
-    onlyApplicable: bool
-        If True, only applicable parameters will be read.
-
-    Returns
-    -------
-    dict containing the parameters
-    '''
-
-    posts = dbClient[dbName].posts
-    _parameters = dict()
-
-    query = {
-        'Telescope': telescopeName,
-        'Version': version,
-    }
-    if onlyApplicable:
-        query['Applicable'] = onlyApplicable
-    for i_entry, post in enumerate(posts.find(query)):
-        parNow = post['Parameter']
-        _parameters[parNow] = post
-        _parameters[parNow].pop('_id', None)
-        _parameters[parNow].pop('Parameter', None)
-        _parameters[parNow].pop('Telescope', None)
-        if _parameters[parNow]['File']:
-            file = getFileMongoDB(
-                dbClient,
-                DB_TABULATED_DATA,
-                _parameters[parNow]['Value']
-            )
-            writeFileFromMongoToDisk(dbClient, DB_TABULATED_DATA, runLocation, file)
-
-    return _parameters
-
-
-def getAllModelParametersYaml(telescopeName, version):
-    '''
-    Get all parameters from Yaml DB for one specific type.
-    No selection is applied.
-
-    Parameters
-    ----------
-    telescopeName: str
-    version: str
-        Version of the model.
-
-    Returns
-    -------
-    dict containing the parameters
-    '''
-
-    _fileNameDB = 'parValues-{}.yml'.format(telescopeName)
-    _yamlFile = cfg.findFile(
-        _fileNameDB,
-        cfg.get('modelFilesLocations')
-    )
-    logger.debug('Reading DB file {}'.format(_yamlFile))
-    with open(_yamlFile, 'r') as stream:
-        _allPars = yaml.load(stream, Loader=yaml.FullLoader)
-    return _allPars
-
-
-def writeModelFile(fileName, destDir):
-    '''
-    Find the fileName in the model files location and write a copy
-    at the destDir directory.
-
-    Parameters
-    ----------
-    fileName: str or Path
-        File name to be found and copied.
-    destDir: str or Path
-        Path of the directory where the file will be written.
-    '''
-
-    destFile = Path(destDir).joinpath(fileName)
-    file = Path(getModelFile(fileName))
-    destFile.write_text(file.read_text())
-
-
-def getModelFile(fileName):
-    '''
-    Find file in model files locations and return its full path.
-
-    Parameters
-    ----------
-    fileName: str
-        File name to be found.
-
-    Returns
-    -------
-    Path
-        Full path of the file.
-    '''
-
-    file = cfg.findFile(fileName, cfg.get('modelFilesLocations'))
-    return file
-
->>>>>>> 3a799d10
-
-    def _getModelParametersMongoDB(
-        self,
-        dbName,
-        telescopeType,
+        telescopeName,
         version,
         runLocation,
-        onlyApplicable=False
+        onlyApplicable=False,
     ):
         '''
-        Get parameters from MongoDB for a specific telescope.
-
-        Parameters
-        ----------
-        dbName: str
-            the name of the DB
-        telescopeType: str
+        Get parameters from either MongoDB or Yaml DB for a specific telescope.
+
+        Parameters
+        ----------
+        telescopeName: str
         version: str
             Version of the model.
         runLocation: Path or str
@@ -624,29 +247,120 @@
         dict containing the parameters
         '''
 
-        # TODO the naming is a mess at the moment, need to fix it everywhere consistently.
-        _telTypeValidated = names.validateName(telescopeType, names.allTelescopeTypeNames)
-        _versionValidated = names.validateName(version, names.allModelVersionNames)
-
-        site = _telTypeValidated.split('-')[0]
-        if 'MST' in _telTypeValidated:
+        if cfg.get('useMongoDB'):
+            _pars = self._getModelParametersMongoDB(
+                DatabaseHandler.DB_CTA_SIMULATION_MODEL,
+                telescopeName,
+                version,
+                runLocation,
+                onlyApplicable
+            )
+            return _pars
+        else:
+            return self._getModelParametersYaml(telescopeName, version, onlyApplicable)
+
+    def _getModelParametersYaml(self, telescopeName, version, onlyApplicable=False):
+        '''
+        Get parameters from DB for one specific type.
+
+        Parameters
+        ----------
+        telescopeName: str
+        version: str
+            Version of the model.
+        onlyApplicable: bool
+            If True, only applicable parameters will be read.
+
+        Returns
+        -------
+        dict containing the parameters
+        '''
+
+        _telNameValidated = names.validateTelescopeName(telescopeName)
+        _versionValidated = names.validateModelVersionName(version)
+
+        _site = names.getSiteFromTelescopeName(_telNameValidated)
+        _telClass = getTelescopeClass(_telNameValidated)
+        _telNameConverted = names.convertTelescopeNameToYaml(_telNameValidated)
+
+        if _telClass == 'MST':
             # MST-FlashCam or MST-NectarCam
-            _whichTelLabels = [_telTypeValidated, '{}-MST-Structure-D'.format(site)]
-        elif 'SST' in _telTypeValidated:
+            _whichTelLabels = [_telNameConverted, 'MST-optics']
+        elif _telClass == 'SST':
             # SST = SST-Camera + SST-Structure
-            _whichTelLabels = ['{}-SST-Camera-D'.format(site), '{}-SST-Structure-D'.format(site)]
+            _whichTelLabels = ['SST-Camera', 'SST-Structure']
         else:
-            _whichTelLabels = [_telTypeValidated]
+            _whichTelLabels = [_telNameConverted]
 
         # Selecting version and applicable (if on)
         _pars = dict()
         for _tel in _whichTelLabels:
+            _allPars = self._getAllModelParametersYaml(_tel, _versionValidated)
+
+            # If tel is a struture, only applicable pars will be collected, always.
+            # The default ones will be covered by the camera pars.
+            _selectOnlyApplicable = onlyApplicable or (_tel in ['MST-optics', 'SST-Structure'])
+
+            for parNameIn, parInfo in _allPars.items():
+
+                if not parInfo['Applicable'] and _selectOnlyApplicable:
+                    continue
+
+                _pars[parNameIn] = parInfo[_versionValidated]
+
+        return _pars
+
+    def _getModelParametersMongoDB(
+        self,
+        dbName,
+        telescopeName,
+        version,
+        runLocation,
+        onlyApplicable=False
+    ):
+        '''
+        Get parameters from MongoDB for a specific telescope.
+
+        Parameters
+        ----------
+        dbName: str
+            the name of the DB
+        telescopeName: str
+        version: str
+            Version of the model.
+        runLocation: Path or str
+            The sim_telarray run location to write the tabulated data files into.
+        onlyApplicable: bool
+            If True, only applicable parameters will be read.
+
+        Returns
+        -------
+        dict containing the parameters
+        '''
+
+        _telNameValidated = names.validateTelescopeName(telescopeName)
+        _telClass = getTelescopeClass(_telNameValidated)
+        _site = names.getSiteFromTelescopeName(_telNameValidated)
+        _versionValidated = names.validateModelVersionName(version)
+
+        if _telClass == 'MST':
+            # MST-FlashCam or MST-NectarCam
+            _whichTelLabels = [_telNameValidated, '{}-MST-Structure-D'.format(_site)]
+        elif _telClass == 'SST':
+            # SST = SST-Camera + SST-Structure
+            _whichTelLabels = ['{}-SST-Camera-D'.format(_site), '{}-SST-Structure-D'.format(_site)]
+        else:
+            _whichTelLabels = [_telNameValidated]
+
+        # Selecting version and applicable (if on)
+        _pars = dict()
+        for _tel in _whichTelLabels:
 
             # If tel is a struture, only applicable pars will be collected, always.
             # The default ones will be covered by the camera pars.
             _selectOnlyApplicable = onlyApplicable or (_tel in [
-                '{}-MST-Structure-D'.format(site),
-                '{}-SST-Structure-D'.format(site)
+                '{}-MST-Structure-D'.format(_site),
+                '{}-SST-Structure-D'.format(_site)
             ])
 
             _pars.update(self.readMongoDB(
@@ -663,7 +377,7 @@
     def readMongoDB(
         self,
         dbName,
-        telescopeType,
+        telescopeName,
         version,
         runLocation,
         writeFiles=True,
@@ -677,7 +391,7 @@
         ----------
         dbName: str
             the name of the DB
-        telescopeType: str
+        telescopeName: str
         version: str
             Version of the model.
         runLocation: Path or str
@@ -696,7 +410,7 @@
         _parameters = dict()
 
         query = {
-            'Telescope': telescopeType,
+            'Telescope': telescopeName,
             'Version': version,
         }
         if onlyApplicable:
@@ -722,14 +436,14 @@
 
         return _parameters
 
-    def _getAllModelParametersYaml(self, telescopeType, version):
+    def _getAllModelParametersYaml(self, telescopeName, version):
         '''
         Get all parameters from Yaml DB for one specific type.
         No selection is applied.
 
         Parameters
         ----------
-        telescopeType: str
+        telescopeName: str
         version: str
             Version of the model.
 
@@ -738,7 +452,7 @@
         dict containing the parameters
         '''
 
-        _fileNameDB = 'parValues-{}.yml'.format(telescopeType)
+        _fileNameDB = 'parValues-{}.yml'.format(telescopeName)
         _yamlFile = cfg.findFile(
             _fileNameDB,
             cfg.get('modelFilesLocations')
