"""
General functions useful across different parts of the code.
"""

import copy
import json
import logging
import os
import re
import tempfile
import time
import urllib.error
import urllib.request
from collections import namedtuple
from pathlib import Path
from urllib.parse import urlparse

import astropy.units as u
import numpy as np
from astropy.io.misc import yaml

__all__ = [
    "change_dict_keys_case",
    "collect_data_from_file_or_dict",
    "collect_final_lines",
    "collect_kwargs",
    "InvalidConfigData",
    "InvalidConfigEntry",
    "MissingRequiredConfigEntry",
    "UnableToIdentifyConfigEntry",
    "get_log_level_from_user",
    "remove_substring_recursively_from_dict",
    "separate_args_and_config_data",
    "set_default_kwargs",
    "validate_config_data",
    "get_log_excerpt",
    "sort_arrays",
]

_logger = logging.getLogger(__name__)


class UnableToIdentifyConfigEntry(Exception):
    """Exception for unable to indentify configuration entry."""


class MissingRequiredConfigEntry(Exception):
    """Exception for missing required configuration entry."""


class InvalidConfigEntry(Exception):
    """Exception for invalid configuration entry."""


class InvalidConfigData(Exception):
    """Exception for invalid configuration data."""


def validate_config_data(config_data, parameters, ignore_unidentified=False):
    """
    Validate a generic config_data dict by using the info
    given by the parameters dict. The entries will be validated
    in terms of length, units and names.

    See data/test-data/test_parameters.yml for an example of the structure
    of the parameters dict.

    Parameters
    ----------
    config_data: dict
        Input config data.
    parameters: dict
        Parameter information necessary for validation.
    ignore_unidentified: bool
        If set to True, unidentified parameters provided in config_data are ignored
        and a debug message is printed. Otherwise, an unidentified parameter leads to an error.

    Raises
    ------
    UnableToIdentifyConfigEntry
        When an entry in config_data cannot be identified among the parameters.
    MissingRequiredConfigEntry
        When a parameter without default value is not given in config_data.
    InvalidConfigEntry
        When an entry in config_data is invalid (wrong len, wrong unit, ...).

    Returns
    -------
    namedtuple:
        Containing the validated config data entries.
    """

    # Dict to be filled and returned
    out_data = {}

    if config_data is None:
        config_data = {}

    # Collecting all entries given as in config_data.
    for key_data, value_data in config_data.items():
        is_identified = False
        # Searching for the key in the parameters.
        for par_name, par_info in parameters.items():
            names = par_info.get("names", [])
            if key_data != par_name and key_data.lower() not in [n.lower() for n in names]:
                continue
            # Matched parameter
            validated_value = _validate_and_convert_value(par_name, par_info, value_data)
            out_data[par_name] = validated_value
            is_identified = True

        # Raising error for an unidentified input.
        if not is_identified:
            msg = f"Entry {key_data} in config_data cannot be identified"
            if ignore_unidentified:
                _logger.debug(f"{msg}, ignoring.")
            else:
                _logger.error(f"{msg}, stopping.")
                raise UnableToIdentifyConfigEntry(msg)

    # Checking for parameters with default option.
    # If it is not given, filling it with the default value.
    for par_name, par_info in parameters.items():
        if par_name in out_data:
            continue
        if "default" in par_info.keys() and par_info["default"] is not None:
            default_value = par_info["default"]
            if not isinstance(default_value, u.Quantity) and "unit" in par_info:
                default_value *= par_info["unit"]
            validated_value = _validate_and_convert_value(par_name, par_info, default_value)
            out_data[par_name] = validated_value
        elif "default" in par_info.keys() and par_info["default"] is None:
            out_data[par_name] = None
        else:
            msg = f"Required entry in config_data {par_name} was not given (there may be more)."
            _logger.error(msg)
            raise MissingRequiredConfigEntry(msg)

    configuration_data = namedtuple("configuration_data", out_data)
    return configuration_data(**out_data)


def _validate_and_convert_value_without_units(value, value_keys, par_name, par_info):
    """
    Validate input user parameter for input values without units.

    Parameters
    ----------
    value: list
       list of user input values.
    value_keys: list
       list of keys if user input was a dict; otherwise None.
    par_name: str
       name of parameter.
    par_info: dict
        dictionary with parameter info.

    Returns
    -------
    list, dict
        validated and converted input data

    """

    _, undefined_length = _check_value_entry_length(value, par_name, par_info)

    # Checking if values have unit and raising error, if so.
    if all(isinstance(v, str) for v in value):
        # In case values are string, e.g. mirror_numbers = 'all'
        # This is needed otherwise the elif condition will break
        pass
    elif any(u.Quantity(v).unit != u.dimensionless_unscaled for v in value):
        msg = f"Config entry {par_name} should not have units"
        _logger.error(msg)
        raise InvalidConfigEntry(msg)

    if value_keys:
        return dict(zip(value_keys, value))
    return value if len(value) > 1 or undefined_length else value[0]


def _check_value_entry_length(value, par_name, par_info):
    """
    Validate length of user input parameters

    Parameters
    ----------
    value: list
        list of user input values
    par_name: str
        name of parameter
    par_info: dict
        dictionary with parameter info

    Returns
    -------
    value_length: int
        length of input list
    undefined_length: bool
        state of input list

    """

    # Checking the entry length
    value_length = len(value)
    _logger.debug(f"Value len of {par_name}: {value_length}")
    undefined_length = False
    try:
        if par_info["len"] is None:
            undefined_length = True
        elif value_length != par_info["len"]:
            msg = f"Config entry with wrong len: {par_name}"
            _logger.error(msg)
            raise InvalidConfigEntry(msg)
    except KeyError:
        _logger.error("Missing len entry in par_info")
        raise

    return value_length, undefined_length


def _validate_and_convert_value_with_units(value, value_keys, par_name, par_info):
    """
    Validate input user parameter for input values with units.

    Parameters
    ----------
    value: list
       list of user input values
    value_keys: list
       list of keys if user input was a dict; otherwise None
    par_name: str
       name of parameter

    Returns
    -------
    list, dict
        validated and converted input data

    """

    value_length, undefined_length = _check_value_entry_length(value, par_name, par_info)

    par_unit = copy_as_list(par_info["unit"])

    if undefined_length and len(par_unit) != 1:
        msg = f"Config entry with undefined length should have a single unit: {par_name}"
        _logger.error(msg)
        raise InvalidConfigEntry(msg)
    if len(par_unit) == 1:
        par_unit *= value_length

    # Checking units and converting them, if needed.
    value_with_units = []
    for arg, unit in zip(value, par_unit):
        # In case a entry is None, None should be returned.
        if unit is None or arg is None:
            value_with_units.append(arg)
            continue

        # Converting strings to Quantity
        if isinstance(arg, str):
            arg = u.quantity.Quantity(arg)

        if not isinstance(arg, u.quantity.Quantity):
            msg = f"Config entry given without unit: {par_name}"
            _logger.error(msg)
            raise InvalidConfigEntry(msg)
        if not arg.unit.is_equivalent(unit):
            msg = f"Config entry given with wrong unit: {par_name}"
            _logger.error(msg)
            raise InvalidConfigEntry(msg)
        value_with_units.append(arg.to(unit).value)

    if value_keys:
        return dict(zip(value_keys, value_with_units))

    return (
        value_with_units if len(value_with_units) > 1 or undefined_length else value_with_units[0]
    )


def _validate_and_convert_value(par_name, par_info, value_in):
    """
    Validate input user parameter and convert it to the right units, if needed.
    Returns the validated arguments in a list.
    """

    if isinstance(value_in, dict):
        value = [d for (k, d) in value_in.items()]
        value_keys = [k for (k, d) in value_in.items()]
    else:
        value = copy_as_list(value_in)
        value_keys = None

    if "unit" not in par_info.keys():
        return _validate_and_convert_value_without_units(value, value_keys, par_name, par_info)

    return _validate_and_convert_value_with_units(value, value_keys, par_name, par_info)


def join_url_or_path(url_or_path, *args):
    """
    Join URL or path with additional subdirectories and file.
    This is the equivalent to Path.join(), with extended functionality
    working also for URLs.

    Parameters
    ----------
    url_or_path: str or Path
        URL or path to be extended.
    args: list
        Additional arguments to be added to the URL or path.

    Returns
    -------
    str or Path
        Extended URL or path.

    """
    if "://" in str(url_or_path):
        return "/".join([url_or_path.rstrip("/"), *args])
    return Path(url_or_path).joinpath(*args)


def is_url(url):
    """
    Check if a string is a valid URL.

    Parameters
    ----------
    url: str
        String to be checked.

    Returns
    -------
    bool
        True if url is a valid URL.

    """

    try:
        result = urlparse(url)
        return all([result.scheme, result.netloc])
    except AttributeError:
        return False


def collect_data_from_http(url):
    """
    Download yaml or json file from url and return it contents as dict.
    File is downloaded as a temporary file and deleted afterwards.

    Parameters
    ----------
    url: str
        URL of the yaml/json file.

    Returns
    -------
    dict
        Dictionary containing the file content.

    Raises
    ------
    TypeError
        If url is not a valid URL.
    urllib.error.HTTPError
        If downloading the yaml file fails.

    """

    try:
        with tempfile.NamedTemporaryFile(mode="w+t") as tmp_file:
            urllib.request.urlretrieve(url, tmp_file.name)
            if url.endswith("yml") or url.endswith("yaml"):
                data = yaml.load(tmp_file)
            elif url.endswith("json"):
                data = json.load(tmp_file)
            elif url.endswith("list"):
                lines = tmp_file.readlines()
                data = [line.strip() for line in lines]
            else:
                msg = f"File extension of {url} not supported (should be json or yaml)"
                _logger.error(msg)
                raise TypeError(msg)
    except TypeError as exc:
        msg = "Invalid url {url}"
        _logger.error(msg)
        raise InvalidConfigData(msg) from exc
    except urllib.error.HTTPError as exc:
        msg = f"Failed to download file from {url}"
        _logger.error(msg)
        raise InvalidConfigData(msg) from exc

    _logger.debug(f"Downloaded file from {url}")
    return data


def collect_data_from_file_or_dict(file_name, in_dict, allow_empty=False):
    """
    Collect input data from file or dictionary.

    Parameters
    ----------
    file_name: str
        Name of the yaml/json/ascii file.
    in_dict: dict
        Data as dict.
    allow_empty: bool
        If True, an error won't be raised in case both file_name and dict are None.

    Returns
    -------
    data: dict or list
        Data as dict or list.
    """

    if file_name is not None:
        if in_dict is not None:
            _logger.warning("Both in_dict and file_name were given - file_name will be used")
        if is_url(str(file_name)):
            data = collect_data_from_http(file_name)
        else:
            with open(file_name, encoding="utf-8") as file:
                if Path(file_name).suffix.lower() == ".json":
                    data = json.load(file)
                elif Path(file_name).suffix.lower() == ".list":
                    lines = file.readlines()
                    data = [line.strip() for line in lines]
                else:
                    data = yaml.load(file)
        return data
    if in_dict is not None:
        return dict(in_dict)

    msg = "Input has not been provided (neither by file, nor by dict)"
    if allow_empty:
        _logger.debug(msg)
        return None

    _logger.debug(msg)
    raise InvalidConfigData(msg)


def collect_kwargs(label, in_kwargs):
    """
    Collect kwargs of the type label_* and return them as a dict.

    Parameters
    ----------
    label: str
        Label to be collected in kwargs.
    in_kwargs: dict
        kwargs.
    Returns
    -------
    dict
        Dictionary with the collected kwargs.
    """
    out_kwargs = {}
    for key, value in in_kwargs.items():
        if label + "_" in key:
            out_kwargs[key.replace(label + "_", "")] = value
    return out_kwargs


def set_default_kwargs(in_kwargs, **kwargs):
    """
    Fill in a dict with a set of default kwargs and return it.

    Parameters
    ----------
    in_kwargs: dict
        Input dict to be filled in with the default kwargs.
    **kwargs:
        Default kwargs to be set.

    Returns
    -------
    dict
        Dictionary containing the default kwargs.
    """
    for par, value in kwargs.items():
        if par not in in_kwargs.keys():
            in_kwargs[par] = value
    return in_kwargs


def collect_final_lines(file, n_lines):
    """
    Collect final lines.

    Parameters
    ----------
    file: str or Path
        File to collect the lines from.
    n_lines: int
        Number of lines to be collected.

    Returns
    -------
    str
        Final lines collected.
    """
    list_of_lines = []

    if Path(file).suffix == ".gz":
        import gzip  # pylint: disable=import-outside-toplevel

        file_open_function = gzip.open
    else:
        file_open_function = open
    with file_open_function(file, "rb") as read_obj:
        # Move the cursor to the end of the file
        read_obj.seek(0, os.SEEK_END)
        # Create a buffer to keep the last read line
        buffer = bytearray()
        # Get the current position of pointer i.e eof
        pointer_location = read_obj.tell()
        # Loop till pointer reaches the top of the file
        while pointer_location >= 0:
            # Move the file pointer to the location pointed by pointer_location
            read_obj.seek(pointer_location)
            # Shift pointer location by -1
            pointer_location = pointer_location - 1
            # read that byte / character
            new_byte = read_obj.read(1)
            # If the read byte is new line character then it means one line is read
            if new_byte == b"\n":
                # Save the line in list of lines
                list_of_lines.append(buffer.decode()[::-1])
                # If the size of list reaches n_lines, then return the reversed list
                if len(list_of_lines) == n_lines:
                    return "".join(list(reversed(list_of_lines)))
                # Reinitialize the byte array to save next line
                buffer = bytearray()
            else:
                # If last read character is not eol then add it in buffer
                buffer.extend(new_byte)
        # As file is read completely, if there is still data in buffer, then its first line.
        if len(buffer) > 0:
            list_of_lines.append(buffer.decode()[::-1])

    return "".join(list(reversed(list_of_lines)))


def get_log_level_from_user(log_level):
    """
    Map between logging level from the user to logging levels of the logging module.

    Parameters
    ----------
    log_level: str
        Log level from the user.

    Returns
    -------
    logging.LEVEL
        The requested logging level to be used as input to logging.setLevel().
    """

    possible_levels = {
        "info": logging.INFO,
        "debug": logging.DEBUG,
        "warn": logging.WARNING,
        "warning": logging.WARNING,
        "error": logging.ERROR,
        "critical": logging.CRITICAL,
    }
    log_level_lower = log_level.lower()
    if log_level_lower not in possible_levels:
        raise ValueError(
            f"'{log_level}' is not a logging level, "
            f"only possible ones are {list(possible_levels.keys())}"
        )

    return possible_levels[log_level_lower]


def copy_as_list(value):
    """
    Copy value and, if it is not a list, turn it into a list with a single entry.

    Parameters
    ----------
    value single variable of any type or list

    Returns
    -------
    value: list
        Copy of value if it is a list of [value] otherwise.
    """
    if isinstance(value, str):
        return [value]

    try:
        return list(value)
    except TypeError:
        return [value]


def separate_args_and_config_data(expected_args, **kwargs):
    """
    Separate kwargs into the arguments expected for instancing a class and the dict to be given as
    config_data. This function is specific for methods from_kwargs in classes which use the
    validate_config_data system.

    Parameters
    ----------
    expected_args: list of str
        List of arguments expected for the class.
    **kwargs

    Returns
    -------
    dict, dict
        A dict with the args collected and another one with config_data.
    """
    args = {}
    config_data = {}
    for key, value in kwargs.items():
        if key in expected_args:
            args[key] = value
        else:
            config_data[key] = value

    return args, config_data


def program_is_executable(program):
    """
    Checks if program exists and is executable

    Follows https://stackoverflow.com/questions/377017/

    """

    def is_exe(fpath):
        return os.path.isfile(fpath) and os.access(fpath, os.X_OK)

    fpath, _ = os.path.split(program)
    if fpath:
        if is_exe(program):
            return program
    else:
        try:
            for path in os.environ["PATH"].split(os.pathsep):
                exe_file = os.path.join(path, program)
                if is_exe(exe_file):
                    return exe_file
        except KeyError:
            _logger.debug("PATH environment variable is not set.")
            return None

    return None


def find_file(name, loc):
    """
    Search for files inside of given directories, recursively, and return its full path.

    Parameters
    ----------
    name: str
        File name to be searched for.
    loc: Path
        Location of where to search for the file.

    Returns
    -------
    Path
        Full path of the file to be found if existing. Otherwise, None.

    Raises
    ------
    FileNotFoundError
        If the desired file is not found.
    """

    all_locations = copy.copy(loc)
    all_locations = [all_locations] if not isinstance(all_locations, list) else all_locations

    def _search_directory(directory, filename, rec=False):
        if not Path(directory).exists():
            msg = f"Directory {directory} does not exist"
            _logger.debug(msg)
            return None

        file = Path(directory).joinpath(filename)
        if file.exists():
            _logger.debug(f"File {filename} found in {directory}")
            return file
        if not rec:  # Not recursively
            return None

        for subdir in Path(directory).iterdir():
            if not subdir.is_dir():
                continue
            file = _search_directory(subdir, filename, True)
            if file is not None:
                return file
        return None

    # Searching file locally
    file = _search_directory(".", name)
    if file is not None:
        return file
    # Searching file in given locations
    for location_now in all_locations:
        file = _search_directory(location_now, name, True)
        if file is not None:
            return file
    msg = f"File {name} could not be found in {all_locations}"
    _logger.error(msg)
    raise FileNotFoundError(msg)


def get_log_excerpt(log_file, n_last_lines=30):
    """
    Get an excerpt from a log file, namely the n_last_lines of the file.

    Parameters
    ----------
    log_file: str or Path
        Log file to get the excerpt from.
    n_last_lines: int
        Number of last lines of the file to get.

    Returns
    -------
    str
        Excerpt from log file with header/footer
    """

    return (
        "\n\nRuntime error - See below the relevant part of the log/err file.\n\n"
        f"{log_file}\n"
        "====================================================================\n\n"
        f"{collect_final_lines(log_file, n_last_lines)}\n\n"
        "====================================================================\n"
    )


def get_file_age(file_path):
    """
    Get the age of a file in seconds since the last modification.
    """
    if not Path(file_path).is_file():
        raise FileNotFoundError(f"'{file_path}' does not exist or is not a file.")

    file_stats = os.stat(file_path)
    modification_time = file_stats.st_mtime
    current_time = time.time()

    file_age_minutes = (current_time - modification_time) / 60
    return file_age_minutes


def change_dict_keys_case(data_dict, lower_case=True):
    """
    Change keys of a dictionary to lower or upper case. Crawls through the dictionary and changes\
    all keys. Takes into account list of dictionaries, as e.g. found in the top level data model.

    Parameters
    ----------
    data_dict: dict
        Dictionary to be converted.
    lower_case: bool
        Change keys to lower (upper) case if True (False).
    """

    _return_dict = {}
    try:
        for key in data_dict.keys():
            if lower_case:
                _key_changed = key.lower()
            else:
                _key_changed = key.upper()
            if isinstance(data_dict[key], dict):
                _return_dict[_key_changed] = change_dict_keys_case(data_dict[key], lower_case)
            elif isinstance(data_dict[key], list):
                _tmp_list = []
                for _list_entry in data_dict[key]:
                    if isinstance(_list_entry, dict):
                        _tmp_list.append(change_dict_keys_case(_list_entry, lower_case))
                    else:
                        _tmp_list.append(_list_entry)
                _return_dict[_key_changed] = _tmp_list
            else:
                _return_dict[_key_changed] = data_dict[key]
    except AttributeError:
        _logger.error(f"Input is not a proper dictionary: {data_dict}")
        raise
    return _return_dict


def remove_substring_recursively_from_dict(data_dict, substring="\n"):
    """
    Remove substrings from all strings in a dictionary. Recursively crawls through the dictionary
    This e.g., allows to remove all newline characters from a dictionary.

    Parameters
    ----------
    data_dict: dict
        Dictionary to be converted.
    substring: str
        Substring to be removed.

    Raises
    ------
    AttributeError:
        if input is not a proper dictionary.
    """
    try:
        for key, value in data_dict.items():
            if isinstance(value, str):
                data_dict[key] = value.replace(substring, "")
            elif isinstance(value, list):
                modified_items = [
                    item.replace(substring, "") if isinstance(item, str) else item for item in value
                ]
                modified_items = [
                    (
                        remove_substring_recursively_from_dict(item, substring)
                        if isinstance(item, dict)
                        else item
                    )
                    for item in modified_items
                ]
                data_dict[key] = modified_items
            elif isinstance(value, dict):
                data_dict[key] = remove_substring_recursively_from_dict(value, substring)
    except AttributeError:
        _logger.debug(f"Input is not a dictionary: {data_dict}")
    return data_dict


def sort_arrays(*args):
    """Sort arrays

    Parameters
    ----------
    *args
        Arguments to be sorted.
    Returns
    -------
    list
        Sorted args.
    """

    if len(args) == 0:
        return args
    order_array = copy.copy(args[0])
    new_args = []
    for arg in args:
        _, value = zip(*sorted(zip(order_array, arg)))
        new_args.append(list(value))
    return new_args


def extract_type_of_value(value) -> str:
    """
    Extract the string representation of the the type of a value.
    For example, for a string, it returns 'str' rather than '<class 'str'>'.
    Take into account also the case where the value is a numpy type.
    """
    _type = str(type(value))
    if "numpy" in _type:
        return re.sub(r"\d+", "", _type.split("'")[1].split(".")[-1])
    if "astropy" in _type:
        raise NotImplementedError("Astropy types are not supported yet.")

    _type = _type.split("'")[1]
    return _type


def get_value_unit_type(value, unit_str=None):
    """
    Get the value, unit and type of a value.
    The value is stripped of its unit and the unit is returned
    in its string form (i.e., to_string()).
    The type is returned as a string representation of the type.
    For example, for a string, it returns 'str' rather than '<class 'str'>'.
    An additional unit string can be given and the return value is converted to this units.

    Note that Quantities are always floats, even if the original value is represented as an int.

    Parameters
    ----------
    value: str, int, float, bool, u.Quantity
        Value to be parsed.
    unit_str: str
        Unit to be used for the value.

    Returns
    -------
    type of value, str, str
        Value, unit in string representation (to_string())),
        and string representation of the type of the value.
    """

    base_unit = None
    if isinstance(value, (str, u.Quantity)):
        try:
            _quantity_value = u.Quantity(value)
            base_value = _quantity_value.value
            base_type = extract_type_of_value(base_value)
            if _quantity_value.unit.to_string() != "":
                base_unit = _quantity_value.unit.to_string()
<<<<<<< HEAD
        except (TypeError, ValueError):
=======
                try:  # handle case of e.g., "0 0" and avoid unit.scale
                    float(base_unit)
                    base_value = value
                    base_type = "str"
                    base_unit = None
                except ValueError:
                    pass
        except TypeError:
>>>>>>> b7857485
            base_value = value
            base_type = "str"
    else:
        base_value = value
        base_type = extract_type_of_value(base_value)

    if unit_str is not None:
        # reject "m, m, deg" type unit strings
        if unit_str.count(",") == 0:
            try:
                base_value = base_value * u.Unit(base_unit).to(u.Unit(unit_str))
            except u.UnitConversionError:
                _logger.error(f"Cannot convert {base_unit} to {unit_str}.")
                raise
            except TypeError:
                pass
        base_unit = unit_str

    return base_value, base_unit, base_type


def get_value_as_quantity(value, unit):
    """
    Get a value as a Quantity with a given unit. If value is a Quantity, convert to the given unit.

    Parameters
    ----------
    value:
        value to get a unit. It can be a float, int, or a Quantity (convertible to 'unit').
    unit: astropy.units.Unit
        Unit to apply to 'quantity'.

    Returns
    -------
    astropy.units.Quantity
        Quantity of value 'quantity' and unit 'unit'.

    Raises
    ------
    u.UnitConversionError
        If the value cannot be converted to the given unit.
    """
    if isinstance(value, u.Quantity):
        try:
            value = value.to(unit)
            return value
        except u.UnitConversionError:
            _logger.error(f"Cannot convert {value.unit} to {unit}.")
            raise
    return value * unit


def user_confirm():
    """
    Ask the user to enter y or n (case-insensitive) on the command line.

    Returns
    -------
    bool:
        True if the answer is Y/y.

    """
    while True:
        try:
            answer = input("Is this OK? [y/n]").lower()
            return answer == "y"
        except EOFError:
            break
    return False


def validate_data_type(reference_dtype, value=None, dtype=None, allow_subtypes=True):
    """
    Validate data type of value (scalar, list, np array) or type object against a
    reference data type. Allow to check for exact data type or allow sub types
    (e.g. uint is accepted for int).  Take into account 'file' type as used in the
    model parameter database

    Parameters
    ----------
    reference_dtype: str
        Reference data type to be checked against.
    value: any
        Value to be checked (if dtype is None).
    dtype: type
        Type object to be checked (if value is None).
    allow_subtypes: bool
        If True, allow subtypes to be accepted.

    Returns
    -------
    bool:
        True if the data type is valid.

    """
    if value is not None and dtype is None:
        if isinstance(value, (list, np.ndarray)):
            value = np.array(value)
            dtype = value.dtype
        else:
            dtype = type(value)
    elif value is None and dtype is None:
        raise ValueError("Either value or dtype must be given.")

    # strict comparison
    if not allow_subtypes:
        return np.issubdtype(dtype, reference_dtype)
    # allow any sub-type of integer or float for success
    # dtype is 'object' for 'file' type and value None
    if (np.issubdtype(dtype, np.str_) or np.issubdtype(dtype, "object")) and reference_dtype in (
        "string",
        "str",
        "file",
    ):
        return True
    if np.issubdtype(dtype, np.bool_) and reference_dtype in ("boolean", "bool"):
        return True
    # allow ints to be converted to floats
    if np.issubdtype(dtype, np.integer) and (
        np.issubdtype(reference_dtype, np.integer) or np.issubdtype(reference_dtype, np.floating)
    ):
        return True
    if np.issubdtype(dtype, np.floating) and np.issubdtype(reference_dtype, np.floating):
        return True

    return False


def convert_list_to_string(data, comma_separated=False):
    """
    Convert arrays to string (if required)

    Parameters
    ----------
    data: object
        Object of data to convert (e.g., double or list)
    comma_separated: bool
        If True, return arrays as comma separated strings.

    Returns
    -------
    object or str:
        Converted data as string (if required)

    """
    if data is None or not isinstance(data, (list, np.ndarray)):
        return data
    if comma_separated:
        return ", ".join(str(item) for item in data)
    return " ".join(str(item) for item in data)


def convert_string_to_list(data_string, is_float=True):
    """
    Convert string (as used e.g. in sim_telarray) to list of floats
    or integers.  Allow coma or space separated strings.

    Parameters
    ----------
    data_string: object
        String to be converted

    Returns
    -------
    list, str
        Converted data from string (if required).
        Return data_string if conversion fails.

    """

    try:
        if is_float:
            return [float(v) for v in data_string.split()]
        return [int(v) for v in data_string.split()]
    except ValueError:
        pass
    return data_string<|MERGE_RESOLUTION|>--- conflicted
+++ resolved
@@ -908,9 +908,6 @@
             base_type = extract_type_of_value(base_value)
             if _quantity_value.unit.to_string() != "":
                 base_unit = _quantity_value.unit.to_string()
-<<<<<<< HEAD
-        except (TypeError, ValueError):
-=======
                 try:  # handle case of e.g., "0 0" and avoid unit.scale
                     float(base_unit)
                     base_value = value
@@ -919,7 +916,6 @@
                 except ValueError:
                     pass
         except TypeError:
->>>>>>> b7857485
             base_value = value
             base_type = "str"
     else:
@@ -927,15 +923,13 @@
         base_type = extract_type_of_value(base_value)
 
     if unit_str is not None:
-        # reject "m, m, deg" type unit strings
-        if unit_str.count(",") == 0:
-            try:
-                base_value = base_value * u.Unit(base_unit).to(u.Unit(unit_str))
-            except u.UnitConversionError:
-                _logger.error(f"Cannot convert {base_unit} to {unit_str}.")
-                raise
-            except TypeError:
-                pass
+        try:
+            base_value = base_value * u.Unit(base_unit).to(u.Unit(unit_str))
+        except u.UnitConversionError:
+            _logger.error(f"Cannot convert {base_unit} to {unit_str}.")
+            raise
+        except TypeError:
+            pass
         base_unit = unit_str
 
     return base_value, base_unit, base_type
