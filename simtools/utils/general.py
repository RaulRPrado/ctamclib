--- conflicted
+++ resolved
@@ -30,12 +30,7 @@
     "set_default_kwargs",
     "validate_config_data",
     "get_log_excerpt",
-<<<<<<< HEAD
-    "convert_2d_to_radial_distr",
-    "save_dict_to_file",
-=======
     "sort_arrays",
->>>>>>> 9e9534ff
 ]
 
 _logger = logging.getLogger(__name__)
@@ -754,11 +749,7 @@
     return file_age_minutes
 
 
-<<<<<<< HEAD
-def convert_2d_to_radial_distr(hist2d, xaxis, yaxis, bins=50, max_dist=1000):
-=======
 def change_dict_keys_case(data_dict, lower_case=True):
->>>>>>> 9e9534ff
     """
     Change keys of a dictionary to lower or upper case. Crawls through the dictionary and changes\
     all keys. Takes into account list of dictionaries, as e.g. found in the top level data model.
@@ -771,54 +762,6 @@
         Change keys to lower (upper) case if True (False).
     """
 
-<<<<<<< HEAD
-    # Check if the histogram will make sense
-    bins_step = 2 * max_dist / bins  # in the 2D array, the positive and negative direction count.
-    for axis in [xaxis, yaxis]:
-        if (bins_step < np.diff(axis)).any():
-            msg = (
-                f"The histogram with number of bins {bins} and maximum distance of {max_dist} "
-                f"resulted in a bin size smaller than the original array. Please adjust those "
-                f"parameters to increase the bin size and avoid nan in the histogram values."
-            )
-            _logger.warning(msg)
-            break
-
-    grid_2d_x, grid_2d_y = np.meshgrid(xaxis[:-1], yaxis[:-1])  # [:-1], since xaxis and yaxis are
-    # the hist bin_edges (n + 1).
-    # radial_distance_map maps the distance to the center from each element in a square matrix.
-    radial_distance_map = np.sqrt(grid_2d_x**2 + grid_2d_y**2)
-    # The sorting and unravel_index give us the two indices for the position of the sorted element
-    # in the original 2d matrix
-    x_indices_sorted, y_indices_sorted = np.unravel_index(
-        np.argsort(radial_distance_map, axis=None), np.shape(radial_distance_map)
-    )
-
-    # We construct a 1D array with the histogram counts sorted according to the distance to the
-    # center.
-    hist_sorted = np.array(
-        [hist2d[i_x, i_y] for i_x, i_y in zip(x_indices_sorted, y_indices_sorted)]
-    )
-    distance_sorted = np.sort(radial_distance_map, axis=None)
-
-    # For larger distances, we have more elements in a slice 'dr' in radius, hence, we need to
-    # acount for it using weights below.
-
-    weights, radial_bin_edges = np.histogram(distance_sorted, bins=bins, range=(0, max_dist))
-    histogram_1d = np.empty_like(weights, dtype=float)
-
-    for i_radial, _ in enumerate(radial_bin_edges[:-1]):
-        # Here we sum all the events within a radial interval 'dr' and then divide by the number of
-        # bins that fit this interval.
-        indices_to_sum = (distance_sorted >= radial_bin_edges[i_radial]) * (
-            distance_sorted < radial_bin_edges[i_radial + 1]
-        )
-        if weights[i_radial] != 0:
-            histogram_1d[i_radial] = np.sum(hist_sorted[indices_to_sum]) / weights[i_radial]
-        else:
-            histogram_1d[i_radial] = 0
-    return histogram_1d, radial_bin_edges
-=======
     _return_dict = {}
     try:
         for key in data_dict.keys():
@@ -842,7 +785,6 @@
         _logger.error(f"Input is not a proper dictionary: {data_dict}")
         raise
     return _return_dict
->>>>>>> 9e9534ff
 
 
 def sort_arrays(*args):
