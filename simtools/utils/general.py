--- conflicted
+++ resolved
@@ -976,18 +976,12 @@
         True if the answer is Y/y.
 
     """
-<<<<<<< HEAD
-    answer = ""
-    while answer not in ["y", "n"]:
-=======
     while True:
->>>>>>> 10eb34e3
         try:
             answer = input("Is this OK? [y/n]").lower()
             return answer == "y"
         except EOFError:
-<<<<<<< HEAD
-            return False
+            break
     return False
 
 
@@ -1096,8 +1090,4 @@
         return [int(v) for v in data_string.split()]
     except ValueError:
         pass
-    return data_string
-=======
-            break
-    return False
->>>>>>> 10eb34e3
+    return data_string