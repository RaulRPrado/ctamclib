--- conflicted
+++ resolved
@@ -25,9 +25,6 @@
 
 
 @lru_cache(maxsize=None)
-<<<<<<< HEAD
-def load_array_elements():
-=======
 def array_elements():
     """
     Load array elements from reference files and keep in cache.
@@ -37,18 +34,10 @@
     dict
         Array elements.
     """
->>>>>>> 3785ea60
     base_path = Path(__file__).parent
     with open(base_path / "../schemas/array_elements.yml", "r", encoding="utf-8") as file:
         return yaml.safe_load(file)["data"]
 
-<<<<<<< HEAD
-
-def array_elements():
-    return load_array_elements()
-
-=======
->>>>>>> 3785ea60
 
 site_names = {
     "South": ["paranal", "south", "cta-south", "ctao-south", "s"],
