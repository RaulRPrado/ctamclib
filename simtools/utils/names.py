--- conflicted
+++ resolved
@@ -57,12 +57,7 @@
     "North": ["lapalma", "north", "cta-north", "ctao-north", "n"],
 }
 
-<<<<<<< HEAD
-all_calibration_device_names = {"ILL": ["ILLS", "ILLN"]}
 all_model_version_names = {
-=======
-model_version_names = {
->>>>>>> b7857485
     "2015-07-21": [""],
     "2015-10-20-p1": [""],
     "prod4-v0.0": [""],
@@ -225,7 +220,7 @@
     str
         Validated name.
     """
-    return _validate_name(name, model_version_names)
+    return _validate_name(name, all_model_version_names)
 
 
 def validate_site_name(name):
