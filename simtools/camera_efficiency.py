import logging
import re
from collections import defaultdict

import astropy.io.ascii
import matplotlib.pyplot as plt
import numpy as np
from astropy.table import Table

import simtools.utils.general as gen
from simtools.io_operations import io_handler
from simtools.model.telescope_model import TelescopeModel
from simtools.simtel.simtel_runner_camera_efficiency import SimtelRunnerCameraEfficiency
from simtools.utils import names
from simtools.visualization import visualize

__all__ = ["CameraEfficiency"]


class CameraEfficiency:
    """
    Class for handling camera efficiency simulations and analysis.

    Parameters
    ----------
    telescope_model: TelescopeModel
        Instance of the TelescopeModel class.
    simtel_source_path: str (or Path)
        Location of sim_telarray installation.
    label: str
        Instance label, optional.
    config_data: dict.
        Dict containing the configurable parameters.
    config_file: str or Path
        Path of the yaml file containing the configurable parameters.
    test: bool
        Is it a test instance (at the moment only affects the location of files).
    """

    def __init__(
        self,
        telescope_model,
        simtel_source_path,
        label=None,
        config_data=None,
        config_file=None,
        test=False,
    ):
        """
        Initiliaze the CameraEfficiency class.
        """

        self._logger = logging.getLogger(__name__)

        self._simtel_source_path = simtel_source_path
        self._telescope_model = self._validate_telescope_model(telescope_model)
        self.label = label if label is not None else self._telescope_model.label
        self.test = test

        self.io_handler = io_handler.IOHandler()
        self._base_directory = self.io_handler.get_output_directory(
            label=self.label,
            sub_dir="camera-efficiency",
            dir_type="test" if self.test else "simtools",
        )

        self._results = None
        self._has_results = False

        _config_data_in = gen.collect_data_from_yaml_or_dict(
            config_file, config_data, allow_empty=True
        )
        _parameter_file = self.io_handler.get_input_data_file(
            "parameters", "camera-efficiency_parameters.yml"
        )
        _parameters = gen.collect_data_from_yaml_or_dict(_parameter_file, None)
        self.config = gen.validate_config_data(_config_data_in, _parameters)

        self._load_files()

    @classmethod
    def from_kwargs(cls, **kwargs):
        """
        Builds a CameraEfficiency object from kwargs only.
        The configurable parameters can be given as kwargs, instead of using the
        config_data or config_file arguments.

        Parameters
        ----------
        kwargs
            Containing the arguments and the configurable parameters.

        Returns
        -------
        Instance of this class.
        """
        args, config_data = gen.separate_args_and_config_data(
            expected_args=[
                "telescope_model",
                "label",
                "simtel_source_path",
                "test",
            ],
            **kwargs,
        )
        return cls(**args, config_data=config_data)

    def __repr__(self):
        return f"CameraEfficiency(label={self.label})\n"

    def _validate_telescope_model(self, tel):
        """Validate TelescopeModel

        Parameters
        ----------
        tel: TelescopeModel
            An assumed instance of the TelescopeModel class.
        Raises
        ------
        ValueError
            if tel not of type TelescopeModel

        """
        if isinstance(tel, TelescopeModel):
            self._logger.debug("TelescopeModel OK")
            return tel

        msg = "Invalid TelescopeModel"
        self._logger.error(msg)
        raise ValueError(msg)

    def _load_files(self):
        """Define the variables for the file names, including the results, simtel and log file."""
        # Results file
        file_name_results = names.camera_efficiency_results_file_name(
            site=self._telescope_model.site,
            telescope_model_name=self._telescope_model.name,
            zenith_angle=self.config.zenith_angle,
            azimuth_angle=self.config.azimuth_angle,
            label=self.label,
        )
        self._file_results = self._base_directory.joinpath(file_name_results)
        # sim_telarray output file
        file_name_simtel = names.camera_efficiency_simtel_file_name(
            site=self._telescope_model.site,
            telescope_model_name=self._telescope_model.name,
            zenith_angle=self.config.zenith_angle,
            azimuth_angle=self.config.azimuth_angle,
            label=self.label,
        )
        self._file_simtel = self._base_directory.joinpath(file_name_simtel)
        # Log file
        file_name_log = names.camera_efficiency_log_file_name(
            site=self._telescope_model.site,
            telescope_model_name=self._telescope_model.name,
            zenith_angle=self.config.zenith_angle,
            azimuth_angle=self.config.azimuth_angle,
            label=self.label,
        )
        self._file_log = self._base_directory.joinpath(file_name_log)

    def simulate(self, force=False):
        """
        Simulate camera efficiency using testeff.

        Parameters
        ----------
        force: bool
            Force flag will remove existing files and simulate again.
        """
        self._logger.info("Simulating CameraEfficiency")

        simtel = SimtelRunnerCameraEfficiency(
            simtel_source_path=self._simtel_source_path,
            telescope_model=self._telescope_model,
            zenith_angle=self.config.zenith_angle,
            file_simtel=self._file_simtel,
            file_log=self._file_log,
            label=self.label,
            nsb_spectrum=self.config.nsb_spectrum,
        )
        simtel.run(test=self.test, force=force)

    def analyze(self, export=True, force=False):
        """
        Analyze camera efficiency output file and store the results in _results.

        Parameters
        ----------
        export: bool
            If True, results will be exported to a file automatically. Alternatively, export_results
            function can be used.
        force: bool
            If True, existing results files will be removed and analysis will be done again.
        """
        self._logger.info("Analyzing CameraEfficiency")

        if self._file_results.exists() and not force:
            self._logger.info("Results file exists and force=False - skipping analyze")
            self._read_results()
            return

        # List of parameters to be calculated and stored
        eff_pars = [
            "wl",
            "eff",
            "eff_atm",
            "qe",
            "ref",
            "masts",
            "filt",
            "pixel",
            "atm_trans",
            "cher",
            "nsb",
            "atm_corr",
            "nsb_site",
            "nsb_site_eff",
            "nsb_be",
            "nsb_be_eff",
            "C1",
            "C2",
            "C3",
            "C4",
            "C4x",
            "N1",
            "N2",
            "N3",
            "N4",
            "N4x",
        ]

        _results = defaultdict(list)

        # Search for at least 5 consecutive numbers to see that we are in the table
        re_table = re.compile("{0}{0}{0}{0}{0}".format(r"[-+]?[0-9]*\.?[0-9]+\s+"))
        with open(self._file_simtel, "r", encoding="utf-8") as file:
            for line in file:
                if re_table.match(line):
                    words = line.split()
                    numbers = [float(w) for w in words]
                    for i in range(len(eff_pars) - 10):
                        _results[eff_pars[i]].append(numbers[i])
                    C1 = numbers[8] * (400 / numbers[0]) ** 2
                    C2 = C1 * numbers[4] * numbers[5]
                    C3 = C2 * numbers[6] * numbers[7]
                    C4 = C3 * numbers[3]
                    C4x = C1 * numbers[3] * numbers[6] * numbers[7]
                    _results["C1"].append(C1)
                    _results["C2"].append(C2)
                    _results["C3"].append(C3)
                    _results["C4"].append(C4)
                    _results["C4x"].append(C4x)
                    N1 = numbers[14]
                    N2 = N1 * numbers[4] * numbers[5]
                    N3 = N2 * numbers[6] * numbers[7]
                    N4 = N3 * numbers[3]
                    N4x = N1 * numbers[3] * numbers[6] * numbers[7]
                    _results["N1"].append(N1)
                    _results["N2"].append(N2)
                    _results["N3"].append(N3)
                    _results["N4"].append(N4)
                    _results["N4x"].append(N4x)

        self._results = Table(_results)
        self._has_results = True

        print("\33[40;37;1m")
        self._logger.info(f"\n{self.results_summary()}")
        print("\033[0m")

        if export:
            self.export_results()

    # END of analyze

    def results_summary(self):
        """
        Print a summary of the results.
        Include a header for the zenith/azimuth settings and the NSB spectrum file which was used.
        The summary includes the various CTAO requirements and the final expected NSB pixel rate.
        """
        nsb_pixel_pe_per_ns, nsb_rate_ref_conditions = self.calc_nsb_rate()
        summary = (
            f"Results summary for {self._telescope_model.name} at "
            f"zenith={self.config.zenith_angle:.1f}, "
            f"azimuth={self.config.azimuth_angle:.1f}\n"
            f"Using the NSB spectrum file: {self.config.nsb_spectrum}\n"
            f"\nSpectrum weighted reflectivity: {self.calc_reflectivity():.4f}\n"
            "Camera nominal efficiency with gaps (B-TEL-1170): "
            f"{self.calc_camera_efficiency():.4f}\n"
            "Telescope total efficiency"
            f" with gaps (was A-PERF-2020): {self.calc_tel_efficiency():.4f}\n"
            "Telescope total Cherenkov light efficiency / sqrt(total NSB efficency) "
            "(A-PERF-2025/B-TEL-0090): "
            f"{self.calc_tot_efficiency(self.calc_tel_efficiency()):.4f}\n"
            "Expected NSB pixel rate for the provided NSB spectrum: "
            f"{nsb_pixel_pe_per_ns:.4f} [p.e./ns]\n"
            "Expected NSB pixel rate for the reference NSB: "
            f"{nsb_rate_ref_conditions:.4f} [p.e./ns]\n"
        )

        return summary

    def export_results(self):
        """Export results to a csv file."""
        if not self._has_results:
            self._logger.error("Cannot export results because they do not exist")
        else:
            self._logger.info(f"Exporting testeff table to {self._file_results}")
            astropy.io.ascii.write(
                self._results, self._file_results, format="basic", overwrite=True
            )
            _results_summary_file = (
                str(self._file_results).replace(".ecsv", ".txt").replace("-table-", "-summary-")
            )
            self._logger.info(f"Exporting summary results to {_results_summary_file}")
            with open(_results_summary_file, "w", encoding="utf-8") as file:
                file.write(self.results_summary())

    def _read_results(self):
        """Read existing results file and store it in _results."""
        table = astropy.io.ascii.read(self._file_results, format="basic")
        self._results = table
        self._has_results = True

    def calc_tel_efficiency(self):
        """
        Calculate the telescope total efficiency including gaps (as defined in A-PERF-2020).

        Returns
        -------
        tel_efficiency: float
            Telescope efficiency
        """

        # Sum(C1) from 300 - 550 nm:
        c1_reduced_wl = self._results["C1"][[299 < wl_now < 551 for wl_now in self._results["wl"]]]
        c1_sum = np.sum(c1_reduced_wl)
        # Sum(C4) from 200 - 999 nm:
        c4_sum = np.sum(self._results["C4"])
        masts_factor = self._results["masts"][0]
        fill_factor = self._telescope_model.camera.get_camera_fill_factor()

        tel_efficiency = fill_factor * (c4_sum / (masts_factor * c1_sum))

        return tel_efficiency

    def calc_camera_efficiency(self):
        """
        Calculate the camera nominal efficiency including gaps (as defined in B-TEL-1170).

        Returns
        -------
        cam_efficiency: float
            Wavelength-averaged camera efficiency
        """

        # Sum(C1) from 300 - 550 nm:
        c1_reduced_wl = self._results["C1"][[299 < wl_now < 551 for wl_now in self._results["wl"]]]
        c1_sum = np.sum(c1_reduced_wl)
        # Sum(C4x) from 300 - 550 nm:
        c4x_reduced_wl = self._results["C4x"][
            [299 < wl_now < 551 for wl_now in self._results["wl"]]
        ]
        c4x_sum = np.sum(c4x_reduced_wl)
        fill_factor = self._telescope_model.camera.get_camera_fill_factor()

        cam_efficiency_no_gaps = c4x_sum / c1_sum
        cam_efficiency = cam_efficiency_no_gaps * fill_factor

        return cam_efficiency

    def calc_tot_efficiency(self, tel_efficiency):
        """
        Calculate the telescope total efficiency including gaps (as defined in A-PERF-2020).

        Parameters
        ----------
        tel_efficiency: float
            The telescope efficiency as calculated by calc_tel_efficiency()

        Returns
        -------
        Float
            Telescope total efficiency including gaps
        """

        # Sum(N1) from 300 - 550 nm:
        n1_reduced_wl = self._results["N1"][[299 < wl_now < 551 for wl_now in self._results["wl"]]]
        n1_sum = np.sum(n1_reduced_wl)
        # Sum(N4) from 200 - 999 nm:
        n4_sum = np.sum(self._results["N4"])
        masts_factor = self._results["masts"][0]
        fill_factor = self._telescope_model.camera.get_camera_fill_factor()

        tel_efficiency_nsb = fill_factor * (n4_sum / (masts_factor * n1_sum))

        return tel_efficiency / np.sqrt(tel_efficiency_nsb)

    def calc_reflectivity(self):
        """
        Calculate the Cherenkov spectrum weighted reflectivity in the range 300-550 nm.

        Returns
        -------
        Float
            Cherenkov spectrum weighted reflectivity (300-550 nm)
        """

        # Sum(C1) from 300 - 550 nm:
        c1_reduced_wl = self._results["C1"][[299 < wl_now < 551 for wl_now in self._results["wl"]]]
        c1_sum = np.sum(c1_reduced_wl)
        # Sum(C2) from 300 - 550 nm:
        c2_reduced_wl = self._results["C2"][[299 < wl_now < 551 for wl_now in self._results["wl"]]]
        c2_sum = np.sum(c2_reduced_wl)
        cher_spec_weighted_reflectivity = c2_sum / c1_sum / self._results["masts"][0]

        return cher_spec_weighted_reflectivity

    def calc_nsb_rate(self):
        """
        Calculate the NSB rate.

        Returns
        -------
        nsb_rate_provided_spectrum: float
            NSB pixel rate in p.e./ns for the provided NSB spectrum
        nsb_rate_ref_conditions: float
            NSB pixel rate in p.e./ns for reference conditions
            (https://jama.cta-observatory.org/perspective.req#/items/26694?projectId=11)
        """

        nsb_rate_provided_spectrum = (
            np.sum(self._results["N4"])
            * self._telescope_model.camera.get_pixel_active_solid_angle()
            * self._telescope_model.get_on_axis_eff_optical_area().to("m2").value
            / self._telescope_model.get_telescope_transmission_parameters()[0]
        )

<<<<<<< HEAD
        # (integral is in ph./(m^2 ns sr) ) from 300 - 650 nm:
=======
        # NSB input spectrum is from Benn & Ellison
        # (integral is in ph/(cm2 ns sr) ) from 300 - 650 nm:
        print(self._telescope_model.get_on_axis_eff_optical_area().to("m2").value)

>>>>>>> 02e41c8e
        n1_reduced_wl = self._results["N1"][[299 < wl_now < 651 for wl_now in self._results["wl"]]]
        n1_sum = np.sum(n1_reduced_wl)
        n1_integral_edges = self._results["N1"][
            [wl_now in [300, 650] for wl_now in self._results["wl"]]
        ]
        n1_integral_edges_sum = np.sum(n1_integral_edges)
        nsb_integral = 0.0001 * (n1_sum - 0.5 * n1_integral_edges_sum)
        print("nsb_integral = ", nsb_integral)
        nsb_rate_ref_conditions = (
            nsb_rate_provided_spectrum
            * self._telescope_model.reference_data["nsb_reference_value"]["Value"]
            / nsb_integral
        )
        return nsb_rate_provided_spectrum, nsb_rate_ref_conditions

    def plot(self, key, **kwargs):  # FIXME - remove this function, probably not needed
        """
        Plot key vs wavelength.

        Parameters
        ----------
        key: str
            cherenkov or nsb
        **kwargs:
            kwargs for plt.plot

        Raises
        ------
        KeyError
            If key is not among the valid options.
        """
        if key not in ["cherenkov", "nsb"]:
            msg = "Invalid key to plot"
            self._logger.error(msg)
            raise KeyError(msg)

        ax = plt.gca()
        first_letter = "C" if key == "cherenkov" else "N"
        for par in ["1", "2", "3", "4", "4x"]:
            ax.plot(
                self._results["wl"],
                self._results[first_letter + par],
                label=first_letter + par,
                **kwargs,
            )

    def plot_cherenkov_efficiency(self):
        """
        Plot Cherenkov efficiency vs wavelength.

        Returns
        -------
        fig
            The figure instance of pyplot
        """
        self._logger.info("Plotting Cherenkov efficiency vs wavelength")

        column_titles = {
            "wl": "Wavelength [nm]",
            "C1": r"C1: Cherenkov light on ground",
            "C2": r"C2: C1 $\times$ ref. $\times$ masts",
            "C3": r"C3: C2 $\times$ filter $\times$ lightguide",
            "C4": r"C4: C3 $\times$ q.e.",
            "C4x": r"C4x: C1 $\times$ filter $\times$ lightguide $\times$ q.e.",
        }

        table_to_plot = Table([self._results[col_now] for col_now in column_titles])

        for column_now, column_title in column_titles.items():
            table_to_plot.rename_column(column_now, column_title)

        fig = visualize.plot_table(
            table_to_plot,
            y_title="Cherenkov light efficiency",
            title=f"{self._telescope_model.name} response to Cherenkov light",
            no_markers=True,
        )

        return fig

    def plot_nsb_efficiency(self):
        """
        Plot NSB efficiency vs wavelength.

        Returns
        -------
        fig
            The figure instance of pyplot
        """
        self._logger.info("Plotting NSB efficiency vs wavelength")
        column_titles = {
            "wl": "Wavelength [nm]",
            "N1": r"N1: NSB light on ground (B\&E)",
            "N2": r"N2: N1 $\times$ ref. $\times$ masts",
            "N3": r"N3: N2 $\times$ filter $\times$ lightguide",
            "N4": r"N4: N3 $\times$ q.e.",
            "N4x": r"N4x: N1 $\times$ filter $\times$ lightguide $\times$ q.e.",
        }

        table_to_plot = Table([self._results[col_now] for col_now in column_titles])

        for column_now, column_title in column_titles.items():
            table_to_plot.rename_column(column_now, column_title)

        plot = visualize.plot_table(
            table_to_plot,
            y_title="Nightsky background light efficiency",
            title=f"{self._telescope_model.name} response to nightsky background light",
            no_markers=True,
        )

        plot.gca().set_yscale("log")
        ylim = plot.gca().get_ylim()
        plot.gca().set_ylim(1e-3, ylim[1])

        return plot<|MERGE_RESOLUTION|>--- conflicted
+++ resolved
@@ -438,14 +438,7 @@
             / self._telescope_model.get_telescope_transmission_parameters()[0]
         )
 
-<<<<<<< HEAD
         # (integral is in ph./(m^2 ns sr) ) from 300 - 650 nm:
-=======
-        # NSB input spectrum is from Benn & Ellison
-        # (integral is in ph/(cm2 ns sr) ) from 300 - 650 nm:
-        print(self._telescope_model.get_on_axis_eff_optical_area().to("m2").value)
-
->>>>>>> 02e41c8e
         n1_reduced_wl = self._results["N1"][[299 < wl_now < 651 for wl_now in self._results["wl"]]]
         n1_sum = np.sum(n1_reduced_wl)
         n1_integral_edges = self._results["N1"][
@@ -453,7 +446,6 @@
         ]
         n1_integral_edges_sum = np.sum(n1_integral_edges)
         nsb_integral = 0.0001 * (n1_sum - 0.5 * n1_integral_edges_sum)
-        print("nsb_integral = ", nsb_integral)
         nsb_rate_ref_conditions = (
             nsb_rate_provided_spectrum
             * self._telescope_model.reference_data["nsb_reference_value"]["Value"]
