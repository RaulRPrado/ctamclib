--- conflicted
+++ resolved
@@ -356,13 +356,9 @@
         self._hasResults = True
 
         print("\33[40;37;1m")
-<<<<<<< HEAD
         self._logger.info(
             f"Spectrum weighted reflectivity: {self.calcReflectivity():.4f}"
         )
-=======
-        self._logger.info("Spectrum weighted reflectivity: {}".format(self.calcReflectivity()))
->>>>>>> 9dc2b0ee
         self._logger.info(
             f"Camera nominal efficiency with gaps (B-TEL-1170): {self.calcCameraEfficiency():.4f}"
         )
@@ -370,17 +366,12 @@
             f"Telescope total efficiency with gaps (was A-PERF-2020): {self.calcTelEfficiency():.4f}"
         )
         self._logger.info(
-<<<<<<< HEAD
             (f"Telescope total Cherenkov light efficiency / sqrt(total NSB efficency) "
              f"(A-PERF-2025/B-TEL-0090): {self.calcTotEfficiency(self.calcTelEfficiency()):.4f}"
              )
         )
         self._logger.info(
             f"Expected NSB pixel rate for the reference NSB:{self.calcNsbRate()[0]:.4f} [p.e./ns]"
-=======
-            "Total telescope Cherenkov light eff./sqrt(NSB total eff.) "
-            "(A-PERF-2025/B-TEL-0090): {}".format(self.calcTotEfficiency(self.calcTelEfficiency()))
->>>>>>> 9dc2b0ee
         )
         print("\033[0m")
 
