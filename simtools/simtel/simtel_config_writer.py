#!/usr/bin/python3

import logging


__all__ = ["SimtelConfigWriter"]


class SimtelConfigWriter:
    """
    SimtelConfigWriter writes sim_telarray configuration files. \
    It is designed to be used by model classes (TelescopeModel and ArrayModel) only.

    Methods
    -------
    writeTelescopeConfigFile(configFilePath, parameters)
        Writes the sim_telarray config file for a single telescope.
    writeArrayConfigFile(configFilePath, layout, telescopeModel, siteParameters)
        Writes the sim_telarray config file for an array of telescopes.
    writeSingleMirrorListFile(
        mirrorNumber,
        mirrors,
        singleMirrorListFile,
        setFocalLengthToZero=False
    )
        Writes the sim_telarray mirror list file for a single mirror.
    """

    TAB = " " * 3
    SITE_PARS = [
        "altitude",
        "atmospheric_transmission",
        "ref_lat",
        "ref_long",
        "array_coordinates",
        "atmospheric_profile",
        "magnetic_field",
    ]
    PARS_NOT_TO_WRITE = [
        "pixel_shape",
        "pixel_diameter",
        "lightguide_efficiency_angle_file",
        "lightguide_efficiency_wavelength_file",
        "ref_lat",
        "ref_long",
        "array_coordinates",
        "atmospheric_profile",
        "magnetic_field",
    ]
    COMMON_PARS = {
<<<<<<< HEAD
        "trigger_telescopes": 1,
        "array_trigger": "none",
        "trigger_telescopes": 2,
        "only_triggered_telescopes": 1,
        "array_window": 1000,
        "output_format": 1,
        "mirror_list": "none",
        "telescope_random_angle": 0.0,
        "telescope_random_error": 0.0,
        "convergent_depth": 0,
        "iobuf_maximum": 1000000000,
        "iobuf_output_maximum": 400000000,
        "multiplicity_offset": -0.5,
        "discriminator_pulse_shape": "none",
        "discriminator_amplitude": 0.0,
        "discriminator_threshold": 99999.0,
        "fadc_noise": 0.0,
        "asum_threshold": 0.0,
        "asum_shaping_file": "none",
        "asum_offset": 0.0,
        "dsum_threshold": 0,
        "fadc_pulse_shape": "none",
        "fadc_amplitude": 0.0,
        "fadc_pedestal": 100.0,
        "fadc_max_signal": 4095,
        "fadc_max_sum": 16777215,
        "store_photoelectrons": 30,
        "pulse_analysis": -30,
        "sum_before_peak": 3,
        "sum_after_peak": 4,
=======
        'array_trigger': 'none',
        'trigger_telescopes': 2,
        'only_triggered_telescopes': 1,
        'array_window': 1000,
        'output_format': 1,
        'mirror_list': 'none',
        'telescope_random_angle': 0.,
        'telescope_random_error': 0.,
        'convergent_depth': 0,
        'iobuf_maximum': 1000000000,
        'iobuf_output_maximum': 400000000,
        'multiplicity_offset': -0.5,
        'discriminator_pulse_shape': 'none',
        'discriminator_amplitude': 0.,
        'discriminator_threshold': 99999.,
        'fadc_noise': 0.,
        'asum_threshold': 0.,
        'asum_shaping_file': 'none',
        'asum_offset': 0.0,
        'dsum_threshold': 0,
        'fadc_pulse_shape': 'none',
        'fadc_amplitude': 0.,
        'fadc_pedestal': 100.,
        'fadc_max_signal': 4095,
        'fadc_max_sum': 16777215,
        'store_photoelectrons': 30,
        'pulse_analysis': -30,
        'sum_before_peak': 3,
        'sum_after_peak': 4
>>>>>>> 59c84a9b
    }

    def __init__(
        self, site, modelVersion, layoutName=None, telescopeModelName=None, label=None
    ):
        """
        SimtelConfigWriter.

        Parameters
        ----------
        site: str
            South or North.
        modelVersion: str, required.
            Version of the model (ex. prod4).
        telescopeModelName: str, optional.
            Telescope model name.
        layoutName: str, optional.
            Layout name.
        label: str, optional
            Instance label. Important for output file naming.
        """
        self._logger = logging.getLogger(__name__)
        self._logger.debug("Init SimtelConfigWriter")

        self._site = site
        self._modelVersion = modelVersion
        self._label = label
        self._layoutName = layoutName
        self._telescopeModelName = telescopeModelName

    def writeTelescopeConfigFile(self, configFilePath, parameters):
        """
        Writes the sim_telarray config file for a single telescope.

        Parameters
        ----------
        configFilePath: str or Path
            Path of the file to write on.
        parameters: dict
            Model parameters in the same structure as used by the TelescopeModel class.
        """
        with open(configFilePath, "w") as file:
            self._writeHeader(file, "TELESCOPE CONFIGURATION FILE")

            file.write("#ifdef TELESCOPE\n")
            file.write(
                "   echo Configuration for {}".format(self._telescopeModelName)
                + " - TELESCOPE $(TELESCOPE)\n"
            )
            file.write("#endif\n\n")

            for par in parameters.keys():
                if par in self.PARS_NOT_TO_WRITE:
                    continue
                value = parameters[par]["Value"]
                file.write("{} = {}\n".format(par, value))

    def writeArrayConfigFile(
        self, configFilePath, layout, telescopeModel, siteParameters
    ):
        """
        Writes the sim_telarray config file for an array of telescopes.

        Parameters
        ----------
        configFilePath: str or Path
            Path of the file to write on.
        layout: LayoutArray
            LayoutArray object referent to the array model.
        telescopeModel: list of TelescopeModel
            List of TelescopeModel's as used by the ArrayModel.
        siteParameters: dict
            Site parameters.
        """
        with open(configFilePath, "w") as file:
            self._writeHeader(file, "ARRAY CONFIGURATION FILE")

            # Be carefull with the formating - simtel is sensitive
            file.write("#ifndef TELESCOPE\n")
            file.write("# define TELESCOPE 0\n")
            file.write("#endif\n\n")

            # TELESCOPE 0 - global parameters
            file.write("#if TELESCOPE == 0\n")
            file.write(self.TAB + "echo *****************************\n")
            file.write(self.TAB + "echo Site: {}\n".format(self._site))
            file.write(self.TAB + "echo LayoutName: {}\n".format(self._layoutName))
            file.write(self.TAB + "echo ModelVersion: {}\n".format(self._modelVersion))
            file.write(self.TAB + "echo *****************************\n\n")

            # Writing site parameters
            self._writeSiteParameters(file, siteParameters)

            # Writing common parameters
            self._writeCommonParameters(file)

            # Maximum telescopes
            file.write(
                self.TAB + "maximum_telescopes = {}\n\n".format(len(telescopeModel))
            )

            # Default telescope - 0th tel in telescope list
            telConfigFile = telescopeModel[0].getConfigFile(noExport=True).name
            file.write("# include <{}>\n\n".format(telConfigFile))

            # Looping over telescopes - from 1 to ...
            for count, telModel in enumerate(telescopeModel):
                telConfigFile = telModel.getConfigFile(noExport=True).name
                file.write("%{}\n".format(layout[count].name))
                file.write("#elif TELESCOPE == {}\n\n".format(count + 1))
                file.write("# include <{}>\n\n".format(telConfigFile))
            file.write("#endif \n\n")

    # END writeSimtelArrayConfigFile

    def writeSingleMirrorListFile(
        self, mirrorNumber, mirrors, singleMirrorListFile, setFocalLengthToZero=False
    ):
        """
        Writes the sim_telarray mirror list file for a single mirror.

        Parameters
        ----------
        mirrorNumber: int
            Mirror number.
        mirrors: Mirrors
            Mirrors object.
        singleMirrorListFile: str or Path
            Path of the file to write on.
        setFocalLengthToZero: bool
            Flag to set the focal length to zero.
        """
        __, __, diameter, flen, shape = mirrors.getSingleMirrorParameters(mirrorNumber)

        with open(singleMirrorListFile, "w") as file:
            self._writeHeader(file, "MIRROR LIST FILE", "#")

            file.write("# Column 1: X pos. [cm] (North/Down)\n")
            file.write("# Column 2: Y pos. [cm] (West/Right from camera)\n")
            file.write("# Column 3: flat-to-flat diameter [cm]\n")
            file.write(
                "# Column 4: focal length [cm], typically zero = adapting in sim_telarray.\n"
            )
            file.write(
                "# Column 5: shape type: 0=circular, 1=hex. with flat side parallel to y, "
                "2=square, 3=other hex. (default: 0)\n"
            )
            file.write(
                "# Column 6: Z pos (height above dish backplane) [cm], typ. omitted (or zero)"
                " to adapt to dish shape settings.\n"
            )
            file.write("#\n")
            file.write(
                "0. 0. {} {} {} 0.\n".format(
                    diameter, flen if not setFocalLengthToZero else 0, shape
                )
            )

    # End of writeSingleMirrorListFile

    def _writeHeader(self, file, title, commentChar="%"):
        """
        Writes a generic header. commenChar is the character to be used for comments, \
        which is differs among ctypes of config files.
        """
        header = "{}{}\n".format(commentChar, 50 * "=")
        header += "{} {}\n".format(commentChar, title)
        header += "{} Site: {}\n".format(commentChar, self._site)
        header += "{} ModelVersion: {}\n".format(commentChar, self._modelVersion)
        header += (
            "{} TelescopeModelName: {}\n".format(commentChar, self._telescopeModelName)
            if self._telescopeModelName is not None
            else ""
        )
        header += (
            "{} LayoutName: {}\n".format(commentChar, self._layoutName)
            if self._layoutName is not None
            else ""
        )
        header += (
            "{} Label: {}\n".format(commentChar, self._label)
            if self._label is not None
            else ""
        )
        header += "{}{}\n".format(commentChar, 50 * "=")
        header += "{}\n".format(commentChar)
        file.write(header)

    def _writeSiteParameters(self, file, siteParameters):
        """Writes site parameters."""
        file.write(self.TAB + "% Site parameters\n")
        for par in siteParameters:
            if par in self.PARS_NOT_TO_WRITE:
                continue
            value = siteParameters[par]["Value"]
            file.write(self.TAB + "{} = {}\n".format(par, value))
        file.write("\n")

    def _writeCommonParameters(self, file):
        # Common parameters taken from CTA-PROD4-common.cfg
        # TODO: Store these somewhere else
        self._logger.warning("Common parameters are hardcoded!")
        for par, value in self.COMMON_PARS.items():
            file.write("   {} = {}\n".format(par, value))

    # End of writeCommonParameters<|MERGE_RESOLUTION|>--- conflicted
+++ resolved
@@ -48,8 +48,6 @@
         "magnetic_field",
     ]
     COMMON_PARS = {
-<<<<<<< HEAD
-        "trigger_telescopes": 1,
         "array_trigger": "none",
         "trigger_telescopes": 2,
         "only_triggered_telescopes": 1,
@@ -79,37 +77,6 @@
         "pulse_analysis": -30,
         "sum_before_peak": 3,
         "sum_after_peak": 4,
-=======
-        'array_trigger': 'none',
-        'trigger_telescopes': 2,
-        'only_triggered_telescopes': 1,
-        'array_window': 1000,
-        'output_format': 1,
-        'mirror_list': 'none',
-        'telescope_random_angle': 0.,
-        'telescope_random_error': 0.,
-        'convergent_depth': 0,
-        'iobuf_maximum': 1000000000,
-        'iobuf_output_maximum': 400000000,
-        'multiplicity_offset': -0.5,
-        'discriminator_pulse_shape': 'none',
-        'discriminator_amplitude': 0.,
-        'discriminator_threshold': 99999.,
-        'fadc_noise': 0.,
-        'asum_threshold': 0.,
-        'asum_shaping_file': 'none',
-        'asum_offset': 0.0,
-        'dsum_threshold': 0,
-        'fadc_pulse_shape': 'none',
-        'fadc_amplitude': 0.,
-        'fadc_pedestal': 100.,
-        'fadc_max_signal': 4095,
-        'fadc_max_sum': 16777215,
-        'store_photoelectrons': 30,
-        'pulse_analysis': -30,
-        'sum_before_peak': 3,
-        'sum_after_peak': 4
->>>>>>> 59c84a9b
     }
 
     def __init__(
