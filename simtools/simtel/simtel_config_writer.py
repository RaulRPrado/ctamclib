--- conflicted
+++ resolved
@@ -18,8 +18,8 @@
         South or North.
     model_version: str
         Version of the model (ex. prod5).
-    telescope_name: str
-        Telescope name.
+    telescope_model_name: str
+        Telescope model name.
     layout_name: str
         Layout name.
     label: str
@@ -28,13 +28,9 @@
 
     TAB = " " * 3
 
-<<<<<<< HEAD
-    def __init__(self, site, model_version, layout_name=None, telescope_name=None, label=None):
-=======
     def __init__(
         self, site, model_version, layout_name=None, telescope_model_name=None, label=None
     ):
->>>>>>> 8f2c502d
         """
         Initialize SimtelConfigWriter.
         """
@@ -45,7 +41,7 @@
         self._model_version = model_version
         self._label = label
         self._layout_name = layout_name
-        self._telescope_model_name = telescope_name
+        self._telescope_model_name = telescope_model_name
 
     def write_telescope_config_file(self, config_file_path, parameters):
         """
@@ -71,11 +67,7 @@
 
             for par, value in parameters.items():
                 _simtel_name = names.get_simtel_name_from_parameter_name(
-<<<<<<< HEAD
-                    par, telescope_model=True, site_model=False
-=======
                     par, search_telescope_parameters=True, search_site_parameters=False
->>>>>>> 8f2c502d
                 )
                 if _simtel_name is not None:
                     file.write(f"{_simtel_name} = {value}\n")
@@ -206,11 +198,7 @@
         file.write(self.TAB + "% Site parameters\n")
         for par, value in site_parameters.items():
             _simtel_name = names.get_simtel_name_from_parameter_name(
-<<<<<<< HEAD
-                par, telescope_model=False, site_model=True
-=======
                 par, search_telescope_parameters=False, search_site_parameters=True
->>>>>>> 8f2c502d
             )
             if _simtel_name is not None:
                 file.write(f"{self.TAB}{_simtel_name} = {value}\n")
