#!/usr/bin/python3

import json
import logging
import re

import astropy.units as u
import numpy as np

import simtools.utils.general as gen
from simtools.data_model import validate_data
from simtools.utils import names

__all__ = ["SimtelConfigReader"]


class JsonNumpyEncoder(json.JSONEncoder):
    """
    Convert numpy to python types as accepted by json.dump.
    """

    def default(self, o):
        if isinstance(o, np.floating):
            return float(o)
        if isinstance(o, np.integer):
            return int(o)
        if isinstance(o, np.ndarray):
            return o.tolist()
        if isinstance(o, (u.core.CompositeUnit, u.core.IrreducibleUnit, u.core.Unit)):
            return str(o) if o != u.dimensionless_unscaled else None
        if np.issubdtype(type(o), np.bool_):
            return bool(o)
        return super().default(o)


class SimtelConfigReader:
    """
    SimtelConfigReader reads model parameters from configuration files and converts to the simtools
    representation (json dict). The sim_telarray configuration can be generated using e.g., the
    following simtel_array command:

    ... code-block:: console

        sim_telarray/bin/sim_telarray \
            -c sim_telarray/cfg/CTA/CTA-PROD6-LaPalma.cfg\
            -C limits=no-internal -C initlist=no-internal -C list=no-internal\
            -C typelist=no-internal -C maximum_telescopes=30\
            -DNSB_AUTOSCALE -DNECTARCAM -DHYPER_LAYOUT\
            -DNUM_TELESCOPES=30 /dev/null 2>|/dev/null | grep '(@cfg)'

    Parameters
    ----------
    schema_file: str
        Schema file describing the model parameter.
    simtel_config_file: str or Path
        Path of the file to read from.
    simtel_telescope_name: str
        Telescope name (sim_telarray convention)
    parameter_name: str
        Parameter name (default: read from schema file)
    camera_pixels: int
        Number of camera pixels
    """

    def __init__(
        self,
        schema_file,
        simtel_config_file,
        simtel_telescope_name,
        parameter_name=None,
        camera_pixels=None,
    ):
        """
        Initialize SimtelConfigReader.
        """
        self._logger = logging.getLogger(__name__)
        self._logger.debug("Init SimtelConfigReader")

        self.schema_file = schema_file
        self.schema_dict = (
            gen.collect_data_from_file_or_dict(file_name=self.schema_file, in_dict=None)
            if self.schema_file is not None
            else None
        )
        self.parameter_name = self.schema_dict.get("name") if self.schema_dict else parameter_name
        self.simtel_parameter_name = self._get_simtel_parameter_name(self.parameter_name)
        self.simtel_telescope_name = simtel_telescope_name
        self.camera_pixels = camera_pixels
        self.parameter_dict = self._read_simtel_config_file(
            simtel_config_file, simtel_telescope_name
        )

    def get_validated_parameter_dict(self, telescope_name, model_version=None):
        """
        Return a validated model parameter dictionary as filled into the database.

        Parameters
        ----------
        telescope_name: str
            Telescope name (e.g., LSTN-01)
        model_version: str
            Model version string.

        Returns
        -------
        dict
            Model parameter dictionary.

        """
        self._logger.debug(f"Getting validated parameter dictionary for {telescope_name}")

        _json_dict = {
            "parameter": self.parameter_name,
            "instrument": telescope_name,
            "site": names.get_site_from_telescope_name(telescope_name),
            "version": model_version,
            "value": self.parameter_dict.get(self.simtel_telescope_name),
            "unit": self._get_unit_from_schema(),
            "type": (
                "string"
                if self.parameter_dict.get("type") == "str"
                else (
                    "boolean"
                    if self.parameter_dict.get("type") == "bool"
                    else self.parameter_dict.get("type")
                )
            ),
            "applicable": self._check_parameter_applicability(telescope_name),
            "file": self._parameter_is_a_file(),
        }
        return self._validate_parameter_dict(_json_dict)

    def export_parameter_dict_to_json(self, file_name, dict_to_write):
        """
        Export parameter dictionary to json.

        Parameters
        ----------
        file_name: str or Path
            File name to export to.
        dict_to_write: dict
            Dictionary to export.

        """

        try:
<<<<<<< HEAD
            dict_to_write["value"] = self._output_format_for_arrays(dict_to_write["value"])
            dict_to_write["unit"] = self._output_format_for_arrays(dict_to_write["unit"], True)
            dict_to_write["limits"] = self._output_format_for_arrays(dict_to_write["limits"])
=======
            dict_to_write["value"] = gen.convert_list_to_string(dict_to_write["value"])
            dict_to_write["unit"] = gen.convert_list_to_string(dict_to_write["unit"], True)
            dict_to_write["limits"] = gen.convert_list_to_string(dict_to_write["limits"])
>>>>>>> b7857485
        except KeyError:
            pass

        self._logger.info(f"Exporting parameter dictionary to {file_name}")
        with open(file_name, "w", encoding="utf-8") as file:
            json.dump(
                dict_to_write,
                file,
                indent=4,
                sort_keys=False,
                cls=JsonNumpyEncoder,
            )
            file.write("\n")

    def compare_simtel_config_with_schema(self):
        """
        Compare limits and defaults reported by simtel_array with schema
        (for debugging purposes; simple printing). Check for differences
        in 'default' and 'limits' entries.

        """

        for data_type in ["default", "limits"]:
            _from_simtel = self.parameter_dict.get(data_type)
            # ignore limits checks for boolean
            if data_type == "limits" and self.parameter_dict.get("type") == "bool":
                continue
            try:
                if data_type == "limits":
                    _from_schema = [
                        self.schema_dict["data"][0]["allowed_range"].get("min"),
                        self.schema_dict["data"][0]["allowed_range"].get("max"),
                    ]
                    _from_schema = _from_schema[0] if _from_schema[1] is None else _from_schema
                else:
                    if len(self.schema_dict["data"]) == 1:
                        _from_schema = self.schema_dict["data"][0]["default"]
                    else:
                        _from_schema = [data.get("default") for data in self.schema_dict["data"]]
            except (KeyError, IndexError):
                _from_schema = None

            if isinstance(_from_schema, list):
                _from_schema = np.array(_from_schema, dtype=np.dtype(self.parameter_dict["type"]))

            try:
                if (
                    not isinstance(_from_schema, (list, np.ndarray))
                    and _from_simtel == _from_schema
                ):
                    self._logger.debug(f"Values for {data_type} match")
                    continue
            except ValueError:
                pass
            try:
                if np.all(np.isclose(_from_simtel, _from_schema)):
                    self._logger.debug(f"Values for {data_type} match")
                    continue
            except (TypeError, ValueError):
                pass
            self._logger.warning(f"Values for {data_type} do not match:")
            self._logger.warning(
                f"  from simtel: {self.simtel_parameter_name} {_from_simtel}"
                f" ({type(_from_simtel)})"
            )
            self._logger.warning(
                f"  from schema: {self.parameter_name} {_from_schema}" f" ({type(_from_schema)})"
            )

    def _read_simtel_config_file(self, simtel_config_file, simtel_telescope_name):
        """
        Read sim_telarray configuration file and return a dictionary with the parameter values.

        Parameters
        ----------
        simtel_config_file: str or Path
            Path of the file to read from.
        simtel_telescope_name: str
            Telescope name (sim_telarray convention)

        Returns
        -------
        dict
            Dictionary with the parameter values.

        """

        self._logger.debug(
            f"Reading simtel config file {simtel_config_file} "
            f"for parameter {self.parameter_name}"
        )
        matching_lines = {}
        try:
            with open(simtel_config_file, "r", encoding="utf-8") as file:
                for line in file:
                    # split line into parts (space, tabs, comma separated)
                    parts_of_lines = re.split(r",\s*|\s+", line.strip())
                    if self.simtel_parameter_name == parts_of_lines[1].upper():
                        matching_lines[parts_of_lines[0]] = parts_of_lines[2:]
        except FileNotFoundError as exc:
            self._logger.error(f"File {simtel_config_file} not found.")
            raise exc
        if len(matching_lines) == 0:
            self._logger.info(f"No entries found for parameter {self.simtel_parameter_name}")
            return None

        _para_dict = {}
        # first: extract line type (required for conversions and dimension)
        _para_dict["type"], _para_dict["dimension"] = self._get_type_and_dimension_from_simtel_cfg(
            matching_lines["type"]
        )
        # then: extract other fields
        # (order of keys matter; not all field are present for all parameters)
        for key in ["default", simtel_telescope_name, "limits"]:
            try:
                _para_dict[key], _ = self._add_value_from_simtel_cfg(
                    matching_lines[key],
                    dtype=_para_dict.get("type"),
                    n_dim=_para_dict.get("dimension"),
                    default=_para_dict.get("default"),
                )
            except KeyError:
                pass

        return _para_dict

    def _resolve_all_in_column(self, column):
        """
        Resolve 'all' entries in a column. This needs to resolve the following cases:
        no 'all' in any entry; ['all:', '5'], ['all: 5'], ['all:5', '3:1']
        This function is fine-tuned to the simtel configuration output.

        Parameters
        ----------
        column: list
            List of strings to resolve.

        Returns
        -------
        list
            List of resolved strings.

        """

        # don't do anything if all string items in column do not start with 'all'
        if not any(isinstance(item, str) and item.startswith("all") for item in column):
            return column, {}

        self._logger.debug(f"Resolving 'all' entries in column: {column}")
        # remove 'all:' entries
        column = [item for item in column if item not in ("all:", "all")]
        # resolve 'all:5' type entries
        column = [
            item.split(":")[1].replace(" ", "") if item.startswith("all:") else item
            for item in column
        ]
        # find 'index:value' type entries
        except_from_all = {}
        for item in column:
            if ":" in item:
                index, value = item.split(":")
                except_from_all[index] = value
        # finally remove entries containing ':'
        column = [item for item in column if ":" not in item]

        return column, except_from_all

    def _add_value_from_simtel_cfg(self, column, dtype=None, n_dim=1, default=None):
        """
        Extract value(s) from simtel configuration file columns.
        This function is fine-tuned to the simtel configuration output.

        Parameters
        ----------
        column: list
            List of strings to extract value from.
        dtype: str
            Data type to convert value to.
        n_dim: int
            Length of array to be returned.
        default: object
            Default value to extend array to required length.

        Returns
        -------
        object, int
            Values extracted from column. Of object is a list of array, return length of array.

        """
        # string represents a lists of values (space or comma separated)
        if len(column) == 1:
            column = column[0].split(",") if "," in column[0] else column[0].split(" ")
        self._logger.debug(
            f"Adding value from simtel config: {column} (n_dim={n_dim}, default={default})"
        )
        column = [None if item.lower() == "none" else item for item in column]
        column, except_from_all = self._resolve_all_in_column(column)
        # extend array to required length (simtel uses sometimes 'all:' for all entries)
        if n_dim > 1 and len(column) < n_dim:
            try:
                # skip formatting: black reformats and violates E203
                column += default[len(column):]  # fmt: skip
            except TypeError:
                # extend array to required length using previous value
                column.extend([column[-1]] * (n_dim - len(column)))
        if len(except_from_all) > 0:
            for index, value in except_from_all.items():
                column[int(index)] = value
        if dtype == "bool":
            column = np.array([bool(int(item)) for item in column])

        if len(column) == 1:
            return (
                np.array(column, dtype=np.dtype(dtype) if dtype else None)[0]
                if column[0] is not None
                else None
            ), 1
        if len(column) > 1:
            return np.array(column, dtype=np.dtype(dtype) if dtype else None), len(column)
        return None, None

    def _get_type_and_dimension_from_simtel_cfg(self, column):
        """
        Return type and dimension from simtel configuration column.
        'Func' type from simtel is treated as string. Return number
        of camera pixel for a hard-wired set up parameters.

        Parameters
        ----------
        column: list
            List of strings to extract value from.

        Returns
        -------
        str, int
            Type and dimension.

        """

        if column[0].lower() == "text" or column[0].lower() == "func":
            return "str", 1
        if column[0].lower() == "ibool":
            return "bool", int(column[1])
        if self.camera_pixels is not None and self.simtel_parameter_name in ["NIGHTSKY_BACKGROUND"]:
            return str(np.dtype(column[0].lower())), self.camera_pixels
        return str(np.dtype(column[0].lower())), int(column[1])

    def _get_simtel_parameter_name(self, parameter_name):
        """
        Return parameter name as used in sim_telarray. This is
        documented in the schema file.

        Parameters
        ----------
        parameter_name: str
            Model parameter name (as used in simtools)

        Returns
        -------
        str
            Parameter name as used in sim_telarray.

        """

        try:
            for sim_soft in self.schema_dict["simulation_software"]:
                if sim_soft["name"] == "sim_telarray":
                    return sim_soft["internal_parameter_name"].upper()
        except (KeyError, TypeError):
            pass

        return parameter_name.upper()

    def _check_parameter_applicability(self, telescope_name):
        """
        Check if a parameter is applicable for a given telescope using
        the information available in the schema file.
        First check for exact telescope name, if not listed in the schema
        use telescope type.

        Parameters
        ----------
        telescope_name: str
            Telescope name (e.g., LSTN-01)

        Returns
        -------
        bool
            True if parameter is applicable to telescope.

        """

        try:
            if telescope_name in self.schema_dict["instrument"]["type"]:
                return True
        except KeyError as exc:
            self._logger.error("Schema file does not contain 'instrument:type' key.")
            raise exc

        return (
            names.get_telescope_type_from_telescope_name(telescope_name)
            in self.schema_dict["instrument"]["type"]
        )

    def _parameter_is_a_file(self):
        """
        Check if parameter is a file.

        Returns
        -------
        bool
            True if parameter is a file.

        """

        try:
            return self.schema_dict["data"][0]["type"] == "file"
        except (KeyError, IndexError):
            pass
        return False

    def _get_unit_from_schema(self):
        """
        Return unit(s) from schema dict.

        Returns
        -------
        str or list
            Parameter unit(s)
        """
        try:
            unit_list = []
            for data in self.schema_dict["data"]:
                unit_list.append(data["unit"] if data["unit"] != "dimensionless" else None)
            return unit_list if len(unit_list) > 1 else unit_list[0]
        except (KeyError, IndexError):
            pass
        return None

    def _validate_parameter_dict(self, parameter_dict):
        """
        Validate json dictionary against model parameter data schema.

        Parameters
        ----------
        parameter_dict: dict
            Dictionary to validate.

        Returns
        -------
        dict
            Validated dictionary (possibly converted to reference units).

        """

        self._logger.debug(
            f"Validating parameter dictionary {parameter_dict} using {self.schema_file}"
        )
        data_validator = validate_data.DataValidator(
            schema_file=self.schema_file,
            data_dict=parameter_dict,
            check_exact_data_type=False,
        )
        data_validator.validate_and_transform()
<<<<<<< HEAD
        return data_validator.data_dict

    def _output_format_for_arrays(self, data, comma_separated=False):
        """
        Convert arrays to strings if required.

        Parameters
        ----------
        data: object
            Object of data to convert (e.g., double or list)
        comma_separated: bool
            If True, return arrays as comma separated strings.

        Returns
        -------
        object or str:
            Converted data as string (if required)

        """
        if data is None or not isinstance(data, (list, np.ndarray)):
            return data
        if len(data) == 1 or not self.return_arrays_as_strings:
            return data
        if comma_separated:
            return ", ".join(str(item) for item in data)

        return " ".join(str(item) for item in data)
=======
        return data_validator.data_dict
>>>>>>> b7857485
<|MERGE_RESOLUTION|>--- conflicted
+++ resolved
@@ -144,15 +144,9 @@
         """
 
         try:
-<<<<<<< HEAD
-            dict_to_write["value"] = self._output_format_for_arrays(dict_to_write["value"])
-            dict_to_write["unit"] = self._output_format_for_arrays(dict_to_write["unit"], True)
-            dict_to_write["limits"] = self._output_format_for_arrays(dict_to_write["limits"])
-=======
             dict_to_write["value"] = gen.convert_list_to_string(dict_to_write["value"])
             dict_to_write["unit"] = gen.convert_list_to_string(dict_to_write["unit"], True)
             dict_to_write["limits"] = gen.convert_list_to_string(dict_to_write["limits"])
->>>>>>> b7857485
         except KeyError:
             pass
 
@@ -517,34 +511,4 @@
             check_exact_data_type=False,
         )
         data_validator.validate_and_transform()
-<<<<<<< HEAD
-        return data_validator.data_dict
-
-    def _output_format_for_arrays(self, data, comma_separated=False):
-        """
-        Convert arrays to strings if required.
-
-        Parameters
-        ----------
-        data: object
-            Object of data to convert (e.g., double or list)
-        comma_separated: bool
-            If True, return arrays as comma separated strings.
-
-        Returns
-        -------
-        object or str:
-            Converted data as string (if required)
-
-        """
-        if data is None or not isinstance(data, (list, np.ndarray)):
-            return data
-        if len(data) == 1 or not self.return_arrays_as_strings:
-            return data
-        if comma_separated:
-            return ", ".join(str(item) for item in data)
-
-        return " ".join(str(item) for item in data)
-=======
-        return data_validator.data_dict
->>>>>>> b7857485
+        return data_validator.data_dict