---
name: CI-unittests
# Execute unit tests
# (includes CTAO-DPPS-SonarQube)
env:
  SIMTOOLS_DB_SERVER: ${{ secrets.DB_SERVER }}
  SIMTOOLS_DB_API_USER: ${{ secrets.DB_API_USER }}
  SIMTOOLS_DB_API_PW: ${{ secrets.DB_API_PW }}
  SIMTOOLS_DB_API_PORT: ${{ secrets.DB_API_PORT }}
  SIMTOOLS_DB_SIMULATION_MODEL: "CTAO-Simulation-Model-LATEST"
  SONAR_HOST_URL: ${{ secrets.SONAR_HOST_URL }}

on:
  workflow_dispatch:
  pull_request:
    types: [opened, synchronize]
  schedule:
    - cron: "0 0 * * *"

jobs:

  unittests:
    runs-on: ${{ matrix.os }}
    strategy:
      matrix:
        include:
          - os: macos-latest
            python-version: "3.11"
            install-method: mamba

          - os: ubuntu-latest
            python-version: "3.11"
            install-method: mamba
            extra-args: ["codecov", "random-order"]

          - os: ubuntu-latest
            python-version: "3.11"
            install-method: pip

          - os: ubuntu-latest
            python-version: "3.12"
            install-method: mamba

    defaults:
      run:
        shell: bash -leo pipefail {0}

    steps:
      - name: checkout
        uses: actions/checkout@v4
        with:
          fetch-depth: 0

      - name: Set up Python
        uses: actions/setup-python@v5
        with:
          python-version: ${{ matrix.python-version }}

      - name: Prepare mamba installation
        if: matrix.install-method == 'mamba'
        env:
          PYTHON_VERSION: ${{ matrix.python-version }}
        run: |
          # setup correct python version
          sed -i -e "s/- python=.*/- python=$PYTHON_VERSION/g" environment.yml

      - name: Install mamba dependencies
        if: matrix.install-method == 'mamba'
        uses: mamba-org/setup-micromamba@v2
        with:
          environment-file: environment.yml
          create-args: python=${{ matrix.python-version }}
          init-shell: bash

      - name: Python setup
        if: matrix.install-method == 'pip'
        uses: actions/setup-python@v5
        with:
          python-version: ${{ matrix.python-version }}
          check-latest: true

      - if: ${{ matrix.install-method == 'pip' && runner.os == 'macOS' }}
        name: Fix Python PATH on macOS
        # from https://github.com/cta-observatory/ctapipe/blob/cfacbe1eeb2d9a4634980e5f1ef39b944bca6a7a/.github/workflows/ci.yml#L100
        run: |
          tee -a "$HOME/.bash_profile" <<< "export PATH=$pythonLocation/bin:$PATH"

      - name: Python dependencies (pip)
        if: matrix.install-method == 'pip'
        run: |
          pip install '.[tests,dev,doc]'

      - name: Python dependencies (mamba)
        if: matrix.install-method == 'mamba'
        run: |
          pip install -e '.[tests,dev,doc]'

      - name: Unit tests
        shell: bash -l {0}
        run: |
          pytest --durations=10 --color=yes -n auto --dist loadscope \
            --cov=simtools --cov-report=xml

<<<<<<< HEAD
      - name: CTAO-DPPS-SonarQube
        uses: SonarSource/sonarqube-scan-action@v4.0.0
=======
      # CTAO-DPPS-SonarQube
      - uses: SonarSource/sonarqube-scan-action@v4.1.0
>>>>>>> 14f62a77
        if: contains(matrix.extra-args, 'codecov')
        env:
          SONAR_TOKEN: ${{ secrets.SONAR_TOKEN }}

      - name: Random order
        if: github.event_name == 'schedule' && contains(matrix.extra-args, 'random-order')
        shell: bash -l {0}
        run: |
          pytest --color=yes -n auto --dist loadscope --count 5 --random-order

      - name: Upload coverage report to codecov
        uses: codecov/codecov-action@v5
        if: contains(matrix.extra-args, 'codecov')
        with:
          token: ${{ secrets.CODECOV_SIMTOOLS_TOKEN }}<|MERGE_RESOLUTION|>--- conflicted
+++ resolved
@@ -101,13 +101,8 @@
           pytest --durations=10 --color=yes -n auto --dist loadscope \
             --cov=simtools --cov-report=xml
 
-<<<<<<< HEAD
-      - name: CTAO-DPPS-SonarQube
-        uses: SonarSource/sonarqube-scan-action@v4.0.0
-=======
       # CTAO-DPPS-SonarQube
       - uses: SonarSource/sonarqube-scan-action@v4.1.0
->>>>>>> 14f62a77
         if: contains(matrix.extra-args, 'codecov')
         env:
           SONAR_TOKEN: ${{ secrets.SONAR_TOKEN }}
