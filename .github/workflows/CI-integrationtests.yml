---
name: CI-integrationtests
# Integration tests for applications

env:
  SIMTOOLS_DB_SERVER: ${{ secrets.DB_SERVER }}
  SIMTOOLS_DB_API_USER: ${{ secrets.DB_API_USER }}
  SIMTOOLS_DB_API_PW: ${{ secrets.DB_API_PW }}
  SIMTOOLS_DB_API_PORT: ${{ secrets.DB_API_PORT }}
  SIMTOOLS_SIMTEL_PATH: "/workdir/sim_telarray/"
  SIMTOOLS_DB_SIMULATION_MODEL_URL: "./model_parameters"

on:
  pull_request:
    types: [opened, synchronize]
  schedule:
    - cron: "0 0 * * *"

jobs:

  integrationtests:
    runs-on: ubuntu-latest
    container:
      image: ghcr.io/gammasim/simtools-dev:latest
      options: --user 0

    defaults:
      run:
        shell: bash -leo pipefail {0}

    steps:

      - name: checkout
        uses: actions/checkout@v4

      - name: Set PATH
        run: |
          echo "PATH=\$PATH:/usr/bin:/usr/local/bin:$SIMTOOLS_SIMTEL_PATH" >> $GITHUB_ENV

      - name: Run integration tests
        shell: bash -l {0}
        run: |
          source /workdir/env/bin/activate
          pip install '.[tests,dev,doc]'
          export PYTHONPATH=$PYTHONPATH:.
<<<<<<< HEAD
          # Clone simulation model repo for faster file access
          git clone https://gitlab.cta-observatory.org/cta-science/simulations/simulation-model/model_parameters.git
          pytest --color=yes --durations=10 --no-cov tests/integration_tests/
=======
          pytest --color=yes --durations=10 -n auto --dist loadscope --no-cov tests/integration_tests/
>>>>>>> 8a6ee9f0
<|MERGE_RESOLUTION|>--- conflicted
+++ resolved
@@ -43,10 +43,6 @@
           source /workdir/env/bin/activate
           pip install '.[tests,dev,doc]'
           export PYTHONPATH=$PYTHONPATH:.
-<<<<<<< HEAD
           # Clone simulation model repo for faster file access
           git clone https://gitlab.cta-observatory.org/cta-science/simulations/simulation-model/model_parameters.git
-          pytest --color=yes --durations=10 --no-cov tests/integration_tests/
-=======
-          pytest --color=yes --durations=10 -n auto --dist loadscope --no-cov tests/integration_tests/
->>>>>>> 8a6ee9f0
+          pytest --color=yes --durations=10 -n auto --dist loadscope --no-cov tests/integration_tests/