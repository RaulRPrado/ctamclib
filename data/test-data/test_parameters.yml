--- conflicted
+++ resolved
@@ -18,17 +18,11 @@
 # will be returned.
 #
 # A default value can be given by the key 'default'.
-<<<<<<< HEAD
 # Parameters without default key will raise error when missing. 
 #
 # Dict can be given similarly to lists, with the proper len.
 #
-zenithAngle: 
-=======
-# Parameters without default key will raise error when missing.
-
 zenithAngle:
->>>>>>> 19d51aa0
   len: 1
   unit: !astropy.units.Unit {unit: deg}
   default: 20
